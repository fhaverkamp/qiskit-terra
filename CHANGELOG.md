# Changelog

All notable changes to this project will be documented in this file.

The format is based on [Keep a Changelog].

> **Types of changes:**
>
> -   **Added**: for new features.
> -   **Changed**: for changes in existing functionality.
> -   **Deprecated**: for soon-to-be removed features.
> -   **Removed**: for now removed features.
> -   **Fixed**: for any bug fixes.
> -   **Security**: in case of vulnerabilities.

## [UNRELEASED]

### Deprecated

-   The gates `U` and `CX` are being deprecated in favor of `u3` and
    `cx`.
-   The gate `u0` is being deprecated in favor of using multiple `id` gates
    to insert delays (\#2664)
-   The decorator `requires_qe_access` is being deprecated in favor of
    `online_test`.
-   The `as_dict` method of Qobj is deprecated in favor of `to_dict`.

### Added
-   Ability to check for equality of pulse `Schedule` and `Instruction`.
-   Added tests for `gate_map` and reference images for testing `plot_gate_map`
-   New `CountOpsLongest` analysis pass to retrieve the number of operations
    on the longest path of the DAGCircuit.
-   Added `sech` and `sech_deriv` pulses in `qiskit.pulse.pulse_lib`.
-   The option `vertical_compression` was added to the text drawer and
    to the `QuantumCircuit.draw` method. The option allows to control
    how much room the text circuit drawing takes.
-   The option `idle_wires` was added to the drawers to control
    if wires without any operation should be included in the drawing.
-   Introduced a visualization for the Pass Manager. (\#2445)
-   The attribute `PassManager.log_passes` was added to log and time the
    passes when they are executed. The results is stored in the
    attribute `pass_log` of the property set as a dictionary.
-   New pulse schedule method `Schedule.filter` to filter by instruction
    channel, time, and type. (\#2597)
-   Decomposition of arbitrary isometries (\#2600)
-   Decomposition of diagonal gates (\#2600)
-   Decomposition of multiplexed rotation gates (\#2600)
-   Decomposition of multiplexed single-qubit unitaries (Option: decompose
    up to a diagonal gate) (\#2600)
-   ZYZ decomposition for single-qubit unitaries (\#2600)
-   Gray-Synth and Patel–Markov–Hayes algorithms for synthesis of
    CNOT-Phase and CNOT-only (linear) circuits (\#2457)
-   Added n-qubit unitaries to BasicAer simulator basis gates (\#2342)
-   Added a ``random_circuit`` function under ``qiskit.circuit.random``
    (\#2553)
-   Added `equiv` method to `Operator` and `Statevector` classes for
    testing if two objects are equivalent up to global phase (\#2910)
-   Added ``output_name`` as a transpiler parameter to set the name of
    output circuits (\#2745)
-   Simple expressions of Parameters can now be created via the four basic math
    operations (+,-,*,/). (#2537)
-   A `ParmeterVector` class has been added to ease the construction of circuits
    requiring a large number of parameters. (#2379)


### Changed

<<<<<<< HEAD
-   `Schedule.instructions` now returns with time-ordering.
=======
-   `pulse.samplers` module has now been moved to `pulse.pulse_lib.samplers`.
>>>>>>> 07d54eda
-   The number of memory slots required will now be inferred from the supplied
    schedules if `memory_slots` is not supplied.
-   All circuit drawers now express most commonly used fractions
    of PI (\#2808).
-   Set default repetition time to be the first available.
-   Pulse commands may now start with capitalized letters.
-   The `pylatexenc` and `pillow` requirements are now optional. These
    are only used by the `latex` and `latex_source` circuit
    visualization backends. To continue using them ensure these are
    installed.
-   When adding a register to a circuit, an error will now be raised if
    a register of the same name is already present. Previously, an error
    would only be raised if the same register was added twice.
-   Qubits and classical bits are not represented as a tuples anymore,
    but as instances of `Qubit` and `Clbit` respectively.
-   The ApplyLayout pass is incorporated in all preset pass managers to
    delineate a virtual circuit from a physical circuit (\#2672)
-   Mapping passes (`CXDirection`, Swap passes, `CheckMap`, `CheckCnotDirection`)
    now operate on a register-less circuit corresponding to
    an already embedded physical circuit. (\#2672)
-   Replaces `LegacySwap` by faster, more stable `StochasticSwap` pass (\#2672)
-   Uses level 1 by default as transpiler optimization level (\#2672)
-   Change `Snapshot` signature to match `simulator.snapshot` (\#2592)
-   `DAGCircuit.width()` formerly returned number of qubits, now returns total number of qubits + classical bits (\#2564)
-   Functions assuming the former semantics of `DAGCircuit.width()` now call `DAGCircuit.num_qubits()` (\#2564)
-   `DAGCircuit.num_cbits()` renamed to `DAGCircuit.num_clbits()` (\#2564)
-   Changed definition of `Cu3Gate` to to equivalent to the canonical
    definition of a controlled `U3Gate` (\#2755)
-   `coupling_map` now required to validate a `backend.configuration()` (\#2836)
-   The method `QuantumCircuit.count_ops` now returns an `OrderedDict` instead of a dict.
-   Q-sphere visualization is enhanced and corrected (\#2932)
-   The default layout selector for transpile optimization level 1 is ``DenseLayout``
    instead of ``TrivialLayout`` (\#2845).

### Removed
-   The ability to set the `Timeslot`s for a pulse `Instruction` at initialization.
-   The previously deprecated functions
    `qiksit.visualization.plot_state` and
    `qiskit.visualization.iplot_state` have been removed. Instead use
    the specific functions for each plot type (\#2325).
-   International documentation of outdated readme etc (\#2302)
-   Removed deprecated options in `execute`, `transpile`, and `assemble`.
    Removed deprecated `compiler`.
-   Removed deprecated `qcvv `in tools. Removed deprecated converters
    `qobj_to_circuits` and `circuits_to_qobj` (\#2301)
-   The previously deprecated `qiskit._util` module has been removed.
    Use `qiskit.util` instead. (\#2329)
-   The logging tools in `qiskit.tools.logging` are removed. (\#2387)
-   The `qiskit.qiskiterror` module has been removed. Please use
    `qiskit.exceptions` instead. (\#2399)
-   Removed previously deprecated `DAGCircuit` methods (\#2542)
-   Removed `CompositeGate` class, in favor of adding Instruction
    objects directly (\#2543)
-   Removed `ignore_requires` and `ignore_preserves` options from
    `PassManager` (\#2565).

### Fixed

-   Fixes a bug where the `CmdDef` was getting built without buffers on channels.
-   Fixed bug in `Pulse` for multiple parameters being added (\#2742)
-   Fixed bug in `Pulse` for `CmdDef` arguments (\#2741)
-   Fixed bug in `Operator` and `SuperOp` for initializing from circuit
    containing gates without an explicit matrix definition (\#2723)
-   Possible to decompose SU(4) gate into non-CNOT basis with
    `TwoQubitDecomposer`
-   Fixes a bug that removed `id` gates from circuit. id gates are
    like a `wait` command and will never be removed (\#2663)
-   Fixed bug in `CommutationAnalysis` pass affecting conditional gates (\#2669)
-   Fixed bug in measure sampling for `BasicAer` Qasm simulator if a qubit
    was measured into more than one classical bit (\#2735)
-   Correctly serialize complex numbers with a nonzero real part
-   Fixed bug in measure sampling for `BasicAer` Qasm simulator if only a
    subset of qubits are measured (\#2790)


## [0.8.2] - 2019-06-14

### Fixed

-   Fixed an issue with latex circuit drawer backend that could lead to an
    empty image output (\#2531)
-   Fixes for issues with the backend monitors for recent changes to IBMQ
    backends (\#2637)
-   Fixed an issue where a `TimeSlotCollection` object would be mutated by
    the `is_mergable_with()` method (\#2639)


## [0.8.1] - 2019-05-29

### Fixed

-   Corrected the deprecation warning message for
    `qiskit.converters.qobj_to_circuits` (\#2350)
-   Fixed `execute()` and `transpile()` functions to enable setting
    optimization level 0. (\#2370)
-   Set the swapper with the seed transpiler for optimization level 2 and 3
    (\#2361)
-   Fix default basis gate set for other transpiler passes (\#2357)
-   Fix the docstring for transpile to include optimization_level 3 (\#2367)
-   Fix spacing in the text circuit drawer (\#2382)
-   Fix for too strict math sanitization pulse instructions (\#2397)
-   Arguments to `assemble_schedule` were not actually optional, ensure
    they're required (\#2398)
-   Fix for framechange instructions being converted to a string instead of a
    float (\#2437)
-   Fix for rep_times as a float, now it's an integer (\#2438)
-   Fix type error for integer framechange instructions (\#2458)
-   Fix for missing cython source files in sdist (\#2436)
-   Fix for different pulse schedules created with the same name (\#2431)
-   Only create a single AquireInstruction for all qubits (\#2485)
-   Stop modifying layout in stochastic swap pass (\#2507)
-   Only call CXDirection pass on optimization_level=3 if coupling map is
    provided (\#2526)
-   Fix `optimization_level=0` without a coupling map (\#2509)


## [0.8.0] - 2019-05-02

### Added

-   Added exact and approximate decomposition of SU(4) to arbitrary
    supercontrolled basis
-   Introduced schedule lo configuration. (\#2115)
-   Introduced pulse schedule assembler. (\#2115)
-   Builtin library of continuous pulses and builtin library of discrete
    pulses which are obtained by sampling continuous pulses with default
    sampling strategy.
-   Sampler decorator and standard sampler library for conversion of
    continuous pulses to discrete `SamplePulse` (\#2042).
-   Core StochasticSwap routine implimented in Cython (\#1789).
-   Added QuantumChannel classes SuperOp, Choi, Kraus, Stinespring, PTM,
    Chi to quantum\_info for manipulating quantum channels and CPTP
    maps.
-   Added Operator object to quantum\_info for representing matrix
    operators.
-   Introduced the backend defaults model and endpoint for pulse
    backends (\#2101).
-   `meas_level` to result schema (\#2085).
-   Core StochasticSwap routine implemented in Cython (\#1789).
-   New EnlargeWithAncilla pass for adding ancilla qubits after a Layout
    selection pass (\#1603).
-   New Unroll2Q pass for unrolling gates down to just 1q or 2q gates
    (\#1614).
-   Added support for register slicing when applying operations to a
    register (\#1643).
-   Added in new parameter `justify` to the text, mpl and latex circuit
    drawers to say how the circuit should be aligned. (\#1725, \#1797,
    \#1977)
-   Added function for purity of a mixed state in
    `qiskit.quantum_information` (\#1733)
-   Added parameter to the TextProgressBar to allow the output to be
    sent to a different output stream
-   Added a `__qiskit_version__` parameter to the qiskit namespace. This
    will contain a dictionary of versions for all installed qiskit
    elements. (\#1885).
-   Added a `RunConfig` object for configurations related to running an
    experiment (e.g. shots, memory) (\#1856)
-   Added a `TranspileConfig` object for configurations related to
    transforming circuits (e.g. basis\_gates, coupling\_map,
    initial\_layout) (\#1856)
-   Added a `qiskit.compiler` namespace for all functions that
    transpile, schedule and assemble circuits and pulses (\#1856)
-   Added support for passing a list of `basis_gates`, `coupling_map`
    etc. to the `qiskit.compiler.transpile()` function, each
    corresponding to one of the circuits (\#2163)
-   Added a `qiskit.compiler.assemble_circuits()` function to generate
    qobj from some circuits and a RunConfig (\#1856)
-   `execute()` and `assemble()` allow setting a qobj\_header, of type
    QobjHeader or dict, to add extra information to the qobj (and thus
    result).
-   Register indexing supports negative indices (\#1875)
-   Added new resource estimation passes: `Depth`, `Width`, `Size`,
    `CountOps`, and `NumTensorFactors`, all grouped in the
    `ResourceEstimation` analysis pass.
-   Added `nodes_on_wire()` to DAGCircuit which returns an iterator over
    all the operations on the given wire
-   Added new properties to an Instruction: `num_qubits`, `num_clbits`
    (\#1816).
-   Added a `QuantumCircuit.append` public method for appending
    arbitrary instructions to some qubits and clbits in the circuit
    (\#1816).
-   Added an `Instruction.definition` property that defines a composite
    instruction in terms of other, simpler instructions (\#1816).
-   Added an `Instruction.mirror()` method that mirrors a composite
    instruction (reverses its sub-instructions) (\#1816).
-   Added an `PassManager.passes()` method that returns a list of the
    passes that have been added to the pass manager, including options
    and flow controllers.
-   Added a `PassManager.run()` that transforms a `QuantumCircuit`
    according to its pass schedule and returns a `QuantumCircuit`.
-   Added a `qiskit.quantum_info.random` for generating random states,
    unitaries, etc (\#2119).
-   Added a `qiskit.quantum_info.synthesis` for algorithms that
    synthesize circuits (\#2119).
-   Added a `NoiseAdaptiveLayout` pass to compute a backend
    calibration-data aware initial qubit layout. (\#2089)
-   Gates and instructions in a circuit accept integers as parameters to
    refer to wires instead of named bits.
-   Added a `OptimizeSwapBeforeMeasure` pass that removes the swap gates
    when they are followed by a measurement instruction, moving the
    latter to the proper wire. (\#1890)
-   Added a `RemoveDiagonalGatesBeforeMeasure` pass that removes the
    diagonal gates when they are followed by a measurement instruction.
    (\#2208)
-   Added a `CommutativeCancellation` pass that cancels self-inverse
    gates and combines rotations about the Z axis, leveraging
    previously-found gate commutation relations. (\#2012)
-   Add an option for using a user config file to enable changing
    default settings for various functions in qiskit. Right now it only
    supports setting the default circuit drawing backend. (\#2122)
-   Added a `Collect2qBlocks` pass that analyzes the circuit for
    uninterrupted sequences of gates (blocks) acting on 2 qubits.
    (\#2134)
-   Added a `ConsolidateBlocks` that turns previously-collected blocks
    of any size into equivalent Unitary operators in the circuit.
    (\#2134)
-   Added support for parameterized circuits. (\#2103)
-   Added preset PassManagers that offer predetermined pipelines of
    transpiler passes. (\#2163)

### Changed

-   require scipy\>=1.0, use
    `scipy.stats.unitary_group.rvs` for
    `random_unitary()`.
-   two\_qubit\_kak decomposition works with Operator or raw matrix
    input objects.
-   process\_fidelity works with QuantumChannel and Operator object
    inputs.
-   Backend defaults values are no longer required (\#2101).
-   QuantumCircuit properties more self-consistent and no longer need
    DAG (\#1993).
-   The most connected subset in DenseLayout is now reduced bandwidth
    (\#2021).
-   plot\_histogram now allows sorting by Hamming distance from
    target\_string (\#2064).
-   FunctionalPulse is no longer a class and instead is a decorator,
    `functional_pulse` that returns a
    `SamplePulse` when called. (\#2043)
-   Changed `average_data` to accept observable input in matrix form
    (\#1858)
-   Change random\_state to take in dim over number of qubits (\#1857)
-   The `Exception` subclasses have been moved to an `.exceptions`
    module within each package (for example,
    `qiskit.exceptions.QiskitError`) (\#1600).
-   The `QiskitTestCase` and testing utilities are now included as part
    of `qiskit.test` and thus available for third-party implementations,
    with convenience test cases for providers and backends. (\#1616,
    \#1844)
-   The snapshot instruction now takes `label` and `snap_type` instead
    of `slot` (\#1615).
-   The test folders have been reorganized to match the python modules
    (\#1625)
-   The circuits\_to\_qobj no longers uses the unrollers (\#1629)
-   The previously deprecated default output of `circuit_drawer()`
    (using latex and falling back to mpl) is no longer present. Instead
    the default output is the ascii art `text` output backend.
-   Changed param to params in Instruction (\#1665).
-   `dag_drawer` and `plot_gate_map` are available via importing
    `qiskit.tools.visualization`. They will raise at the point of use,
    if dependencies are not installed (\#1669).
-   The `qiskit.validation` schemas are now strict and raise a more
    specific `ModelValidationError` (\#1695).
-   The default transpile pipeline will now add a barrier before the set
    of final measurements when compiling for both simulators and devices
    (\#1591).
-   Purity function in `qiskit.tools.qi.qi` calls new version in
    `qiskit.quantum_information` and issues deprecation warning (\#1733)
-   Updated `dag.node_counter` to return the current number
    of nodes (\#1763)
-   The argument `basis_gates` used in `compile`, `execute`, and
    `transpile` is not longer a comma-separated string but a list of
    strings. For example, this basis `['u1','u2','u3','cx']` should be
    used instead of `'u1,u2,u3,cx'` (\#1333)
-   Methods on the `DAGCircuit` which previously returned node\_ids
    and/or dicts now return `DAGNodes`
-   The `Qobj` classes have been reimplemented using models and schemas,
    as the rest of spec-defined entities. (\#1909).
-   The rzz gate is now represented as a line when printed in text
    (\#1957).
-   Text drawer has support for multi-q gates (\#1939).
-   Separate `Qobj` into `PulseQobj` and `QasmQobj` (\#1969).
-   It is possible to define a layout as a list of integers. This maps
    the ordered list of virtual circuit qubits to physical qubits as
    defined by the list of integers (\#1946).
-   Instructions no longer have context about where they are in a
    circuit. Instead, the circuit keeps this context. So Instructions
    are now light-weight and only have a name, num\_qubits, num\_clbits
    and params (\#1816).
-   The old syntax for attaching a gate to the circuit then modifying it
    is no longer supported (e.g. `circuit.s(qr).inverse()` or
    `circuit.s(qr).c_if(cr, 4)`). Instead, you must first modify the
    gate then attach it (\#1816).
-   `QuantumCircuit.data` now contains a list of tuples, where each
    tuple is a (instruction, qarg, carg) (\#1816).
-   The visualization subpackage has moved from
    `qiskit.tools.visualization` to `qiskit.visualization`. The public
    API (which was declared stable in the 0.7 release) is still
    accessible off of `qiskit.tools.visualization`. (\#1878)
-   Layout object can now only be constructed from a dictionary, and
    must be bijective (\#2157).
-   `transpile()` accepts `initial_layout` in the form of dict, list or
    Layout (\#2157).
-   Not specifying a basis in `execute()` or `transpile()` no longer
    defaults to unrolling to the \[\'u1\', \'u2\', \'u3\', \'cx\'\]
    basis. Instead the default behavior is to not unroll, unless
    specifically requested (\#2166).
-   Instruction.copy() is now a shallow copy instead of deep (\#2214)
-   Layout and CouplingMap classes are now accessible from
    qiskit.transpiler (\#2222).

### Deprecated

-   The methods prefixed by `\_get` in the DAGCircuit object
    are being renamed without that prefix (see \#1346)
-   Changed elements in `couplinglist` of `CouplingMap` from tuples to
    lists (\#1666).
-   Unroller bases must now be explicit, and violation raises an
    informative `QiskitError` (\#1802).
-   The `qiskit.tools.qcvv` package is deprecated in favor of Qiskit
    Ignis (\#1884).
-   The `qiskit.compile()` function is now deprecated in favor of
    explicitly using the `qiskit.compiler.transpile()` function to
    transform a circuit followed by `qiskit.compiler.assemble()` to make
    a qobj out of it.
-   `qiskit.converters.qobj_to_circuits()` has been deprecated and will
    be removed in a future release. Instead
    `qiskit.compiler.disassemble_circuits()` should be used to extract
    `QuantumCircuit` objects from a compiled qobj. (\#2137)
-   The `qiskit.transpiler.transpile()` function is deprecated in favor
    of `qiskit.compiler.transpile()` (\#2166).
-   The `seed_mapper` argument in `transpile()` and `execute()` is
    deprecated in favor of `seed_transpile()`, which sets the seed for
    all stochastic stages of the transpiler (\#2166).
-   The `seed` argument is `execute()` is deprecated in favor of
    `seed_simulator` (\#2166).
-   The `pass_manager` argument in `transpile()` is deprecated. Instead,
    the `pass_manager.run()` methdod can be used directly to transform
    the circuit (\#2166).
-   The `qiskit._util` module is deprecated and replaced by
    `qiskit.util`. `qiskit._util` will be removed in the 0.9 release.
    (\#2154)

### Fixed

-   Fixed \#1892, whereby inheriting from QuantumRegister or
    ClassicalRegister would cause a QiskitError in instruction.py
    (\#1908).
-   Fixed \#829 by removing dependence on scipy unitary\_group (\#1857).
-   Fixed a bug with measurement sampling optimization in BasicAer
    qasm\_simulator (\#1624).
-   Fixed a bug where barriers didn\'t plot over all qubits when using
    matplotlib (\#1718).
-   Fixed a minor conda env bug in Makefile (\#1691).
-   Fixed a bug in BasicMapper pass operating over multiple registers
    (\#1611).
-   Fixed a bug in BarrierBeforeFinalMeasurements which incorrectly
    moved measurements used in conditional operations (\#1705).
-   Fixed a bug that with transpile ignoring initial layout when
    coupling map is provided (\#1711).
-   Fixed a bug in the definition of the rzz gate (\#1940).
-   Fixed a bug in DAGCircuit.collect\_runs() that did not exclude
    conditional gates (\#1943).
-   Fixed a mapping issue with layouts on non-adjacent qubits, by adding
    ancillas (\#2023).
-   Fixed a bug in which an `initial_layout` could be
    changed even if it made the circuit compatible with the device
    `coupling_map` (\#2036).
-   Fixed `qobj_to_circuits` for circuits that contain initialize
    instructions (\#2138)

### Removed

-   The previously deprecated functions `plot_circuit()`,
    `latex_circuit_drawer()`, `generate_latex_source()`, and
    `matplotlib_circuit_drawer()` from `qiskit.tools.visualization` have
    been removed. The `circuit_drawer()` function from the same module
    should be used instead.
-   The previously deprecated keys `plot_barriers` and `reverse_bits`
    keys in the `style` kwarg dict are deprecated, instead the
    `qiskit.tools.visualization.circuit_drawer()` kwargs `plot_barriers`
    and `reverse_bits` should be used instead.
-   Removed the wrapper folder as part of the post 0.7 cleanup (\#1613).
-   Removed the python wrappers of the legacy simualtors now that Qiskit
    Aer is out (\#1615).
-   Removed simulator instructions `save`, `load`, `wait`, `noise` as
    unsupported in Aer (\#1615).
-   Removed circuit.add as deprecated (\#1627)
-   Removed the unroller (\#1629)
-   Removed deprecated `result` methods (\#1659)
-   Removed deprecated `couplingdict` kwarg from `CouplingMap` (\#1666)
-   Removed deprecated `transpile_dag()` `format` kwarg (\#1664)
-   Removed deprecated `Pauli` `v`, `w`, and `pauli_group` case arg as
    int (\#1680)
-   Removed deprecated `state_fidelity()` function from `tools.qi`
    (\#1681)
-   Removed `QISKitError` in favor of `QiskitError`. (\#1684)
-   The IBMQ provider (`qiskit.providers.ibmq`) has been moved to its
    own package (`pip install qiskit-ibmq-provider`). (\#1700)
-   `compiled_circuit_qasm` has been removed from the Qobj header, since
    it was part of the pre-qobj specification (\#1715).
-   Removed the wigner plotting functions `plot_wigner_function`,
    `plot_wigner_curve`, `plot_wigner_plaquette`, and `plot_wigner_data`
    (\#1860).
-   Removed `Instruction.reapply()` method (\#1816).

## [0.7.2] - 2019-05-01

### Fixed

-   A potential issue where the backend configuration schema validation
    would improperly reject valid responses from the API (\#2258)

## [0.7.1] - 2019-03-04

### Fixed

-   Fixed a bug with measurement sampling optimization in BasicAer
    qasm\_simulator (\#1624).

## [0.7.0] - 2018-12-19

### Added

-   Added DAG visualizer which requires
    [Graphivz](https://www.graphviz.org/) (\#1059)
-   Added an ASCII art circuit visualizer (\#909)
-   The QuantumCircuit class now returns an ASCII art visualization when
    treated as a string (\#911)
-   The QuantumCircuit class now has a `draw()` method which
    behaves the same as the
    `qiskit.tools.visualization.circuit_drawer()` function
    for visualizing the quantum circuit (\#911)
-   A new method `hinton` can be used on
    `qiskit.tools.visualization.plot_state()` to draw a
    hinton diagram (\#1246)
-   Two new constructor methods, `from_qasm_str()` and
    `from_qasm_file()`, to create a QuantumCircuit object
    from OpenQASM were added to the QuantumCircuit class. (\#1172)
-   New methods in QuantumCircuit for common circuit metrics:
    `size()`, `depth()`, `width()`,
    `count_ops()`, `num_tensor_factors()`
    (\#1285)
-   Added `backend_monitor` and
    `backend_overview` Jupyter magics, as well as
    `plot_coupling_map` (\#1231)
-   Added a `Layout` object (\#1313)
-   New `plot_bloch_multivector()` to plot Bloch vectors
    from a tensored state vector or density matrix. (\#1359)
-   Per-shot measurement results are available in simulators and select
    devices. Request them by setting `memory=True` in
    `compile()`/`execute()`, and retrieve them from
    `result.get_memory()` (\#1385).
-   Added a `qiskit.converters` module for translation between commonly
    used representations of a circuit: `dag_to_circuits`,
    `circuits_to_dag`, `qobj_to_circuits`, `circuits_to_qobj`,
    `ast_to_dag`.
-   PassManager can schedule passes at \_\_init\_\_ time (\#1510).
-   Added a `.qobj()` method for IBMQ and local simulator Jobs (\#1532).
-   New Decompose pass for decomposing a gate according to a rule
    (\#1487).
-   New Unroller pass in the transpiler for unrolling up to some basis
    (\#1455).
-   New BarrierBeforeFinalMeasurements pass for preventing final measure
    reorder (\#1538).
-   New CommutationAnalysis and CommutationTransformation transpiler
    passes for modifying a DAG based on gate commutativity relations
    (\#1500).
-   New transpiler mapper pass: BasicSwap (\#1270).
-   New transpiler mapper pass: LookaheadSwap (\#1140).
-   New transpiler mapper pass: StochasticSwap (\#1520).
-   New CXDirection pass for fixing the direction of cx gates (\#1410).
-   New CheckMap pass for checking if circuit meets mapping requirements
    (\#1433).
-   New Optimize1QGate pass for combining chains of 1q rotations
    (\#1442).

### Changed

-   Schedules and underlying classes are now immutable. (\#2186)
-   Evolved pass-based transpiler to support advanced functionality
    (\#1060)
-   `.retrieve_job()` and `.jobs()` no longer
    returns results by default, instead the result must be accessed by
    the `result()` method on the job objects (\#1082).
-   Make `backend.status()` dictionary conform with schema.
-   The different output backends for the circuit\_drawer()
    visualizations have been moved into separate private modules in
    `qiskit.tools.visualizations`. (\#1105, \#1111)
-   DAG nodes contain pointers to Register and Instruction objects,
    rather than their string names (\#1189).
-   Upgraded some external dependencies to:
    -   networkx\>=2.2 (\#1267).

-   The `qiskit.tools.visualization.circuit_drawer()`
    method now returns a matplotlib.Figure object when the
    `mpl` output is used and a `TextDrawer`
    object when `text` output is used. (\#1224, \#1181)
-   Speed up the Pauli class and extended its operators (\#1271 \#1166).
-   `IBMQ.save_account()` now takes an
    `overwrite` option to replace an existing account on
    disk. Default is False (\#1295).
-   Backend and Provider methods defined in the specification use model
    objects rather than dicts, along with validation against schemas
    (\#1249, \#1277, \#1350). The updated methods include:
    -   `backend.status()` (\#1301).
    -   `backend.configuration()` (and `__init__`) (\#1323).
    -   `backend.properties()`, returning `None` for sims (\#1331,
        \#1401).
    -   `qiskit.Result` (\#1360).
-   `backend.provider()` is now a method instead of a property (\#1312).
-   Remove local backend (Aer) fallback (\#1303)
-   The signatures for the plotting functions in
    `qiskit.tools.visualization._counts_visualization.py`,
    `qiskit.tools.visualization._state_visualization.py`,
    and `qiskit.tools.visualization.interactive` have been
    modified to make them in-line with standard Matplotlib calling
    conventions (\#1359).
-   Remove local backend (Aer) fallback (\#1303).
-   DAGCircuits store Instruction and Register objects, instead of name
    references. The DAGCircuit class methods are updated accordingly
    (\#1210).
-   `transpile()` now takes QuantumCircuit(s) to QuantumCircuit(s), and
    DAG processing is only done internally (\#1397).
-   The different unrollers are deprecated. The only unrolling happens
    from DAG to DAG (\#1210).
-   Moved all the circuit modules into a circuit module but for most
    users it is still imported in the top level for QuantumCircuit,
    QuantumRegister, ClassicalRegister
-   `qiskit.backends` has been renamed to `qiskit.providers` (\#1531).
-   `qiskit.backends.aer` has been removed in favor of
    `qiskit.providers.builtinsimulators` (Python simulators) and
    `qiskit.providers.legacysimulators` (C++ simulators) (\#1484)
-   `Aer` in `qiskit` root module depends on having the qiskit-aer
    package installed, by default it is not present. Instead there are 2
    new provider instances in the root module `BasicAer` which provides
    the Python simulators and `LegacySimulators` which provides the old
    C++ simulators in qiskit-terra. (\#1484)

### Deprecated

-   `plot_circuit()`, `latex_circuit_drawer()`, `generate_latex_source()`,
    and `matplotlib_circuit_drawer()` from
    qiskit.tools.visualization are deprecated. Instead the
    `circuit_drawer()` function from the same module should be used.
    (\#1055)
-   The current default output of `circuit_drawer()` (using latex and falling
    back on python) is deprecated and will be changed in the future.
    (\#1055)
-   The `qiskit.wrapper.load_qasm_string()` and
    `qiskit.wrapper.load_qasm_file()` functions are
    deprecated and the `QuantumCircuit.from_qasm_str()`
    and `QuantumCircuit.from_qasm_file()` contstructor
    methods should be used instead (\#1172)
-   The `plot_barriers` and `reverse_bits` keys in the `style` kwarg
    dict are deprecated, instead the
    `qiskit.tools.visualization.circuit_drawer()` kwargs
    `plot_barriers` and `reverse_bits` should be used instead. (\#1180)
-   The `transpile_dag()` function `format` kwarg for emitting different
    output formats is deprecated (\#1319).
-   Several methods of `qiskit.Result` have been deprecated (\#1360).
-   The functions `plot_state()` and
    `iplot_state()` have been depreciated. Instead the
    functions `plot_state_\*()` and
    `iplot_state_\*()` should be called. (\#1359)
-   The `skip_transpiler` arg has been deprecated from `compile()` and
    `execute()` in favor of using the PassManager directly.

### Fixed

-   Fixed a variety of typos throughout sources (\#1139)
-   Fixed horizontal spacing when drawing barriers before CCNOT gates in
    latex circuit plots (\#1051)
-   Use case insensitive matching when comparing premium account URLs.
    (\#1102)
-   Fixed AerJob status when the submitted Job is in a PENDING state.
    (\#1215)
-   Add fallback for when CPU count can\'t be determined (\#1214)
-   Fix `random_state` from returning nan (\#1258)
-   The Clifford simulator `run()` method now works
    correctly with the updated AerJob usage (\#1125)
-   Fixed an edge case when connection checks would raise an unhandled
    exception (\#1226)
-   Fixed a bug where the transpiler moved middle-of-circuit
    measurements to the end (\#1334)
-   The `number_to_keep` kwarg in `plot_histgram()` now
    functions correctly (\#1359).
-   parallel\_map no longer creates a progress bar for a single circuit
    (\#1394).
-   The `timeout` parameter is now passed into the inner
    `_wait_for_submission` function in `IBMQJob` from `_wait_for_result`
    (\#1542).

### Removed

-   Remove register, available\_backends (\#1131).
-   Remove tools/apps (\#1184).
-   Removed the dependency on `IBMQuantumExperience`, as it is now
    included in `qiskit.backends.IBMQ` (\#1198).
-   `matplotlib` is no longer in the package requirements and is now an
    optional dependency. In order to use any matplotlib based
    visualizations (which includes the
    `qiskit.tools.visualization.circuit_drawer()` `mpl` output,
    `qiskit.tools.visualization.plot_state`,
    `qiskit.tools.visualization.plot_histogram`, and
    `qiskit.tools.visualization.plot_bloch_vector` you will now need to
    ensure you manually install and configure matplotlib independently.
-   The `basis` kwarg for the `circuit_drawer()` function to provide an
    alternative list of basis gates has been removed. Instead users
    should adjust the basis gates prior to visualizing the circuit.
    (\#1151)
-   `backend.parameters()` and `backend.calibration()` have been fully
    deprecated, in favour of `backend.properties()` (\#1305).
-   The `qiskit.tools.file_io` module has been removed. Conversion
    between `qiskit.Result` and json can be achieved using `.to_dict()`
    and `.from_dict()` directly (\#1360).
-   The `qiskit.Result` class method for `len()` and indexing have been
    removed, along with the functions that perform post-processing
    (\#1351).
-   The `get_snapshot()` and `get_snapshots()` method from the `Result`
    class has been removed. Instead you can access the snapshots in a
    Result using `Result.data()['snapshots']`.
-   Completed the deprecation of `job.backend_name()`, `job.id()`, and
    the `backend_name` parameter in its constructor.
-   The `qiskit.Result` class now does post-processing of results
    returned from backends if they are called via the `Result.get_xxx()`
    methods (i.e. `get_counts()`, `get_memory()`, `get_statevector()`,
    `get_unitary()`). The raw data is accessible through `Result.data()`
    (\#1404).
-   The `transpile()` function kwarg `format` has been removed and will
    always return a circuit object. Instead you\'ll need to manually
    convert the output with the functions provided in
    `qiskit.converters`.

## [0.6.0] - 2018-10-04

### Added

-   Added `SchemaValidationError` to be thrown when schema
    validation fails (\#881)
-   Generalized Qobj schema validation functions for all qiskit schemas
    (\#882).
-   Added decorator to check for C++ simulator availability (\#662)
-   It is possible to cancel jobs in non comercial backends (\#687)
-   Introduced new `qiskit.IBMQ` provider, with centralized
    handling of IBMQ credentials (qiskitrc file, environment variables).
    (\#547, \#948, \#1000)
-   Add OpenMP parallelization for Apple builds of the cpp simulator
    (\#698).
-   Add parallelization utilities (\#701)
-   Parallelize transpilation (\#701)
-   New interactive visualizations (\#765).
-   Added option to reverse the qubit order when plotting a circuit.
    (\#762, \#786)
-   Jupyter notebook magic function qiskit\_job\_status,
    qiskit\_progress\_bar (\#701, \#734)
-   Add a new function `qobj_to_circuits` to convert a Qobj object to a
    list of QuantumCircuit objects (\#877)
-   Allow selective loading of accounts from disk via hub/group/project
    filters to `IBMQ.load_accounts()`.
-   Add new `job_monitor` function to automaically check
    the status of a job (\#975).

### Changed

-   Schema tests in `tests/schemas/test_schemas.py`
    replaced with proper unit test (\#834).
-   Renamed `QISKit` to `Qiskit` in the documentation. (\#634)
-   Use `Qobj` as the formally defined schema for sending information to
    the devices:
    -   introduce the `qiskit.qobj` module. (\#589, \#655)
    -   update the `Qobj` JSON schema. (\#668, \#677, \#703, \#709)
    -   update the local simulators for accepting `Qobj` as input.
        (\#667)
    -   update the `Result` class. (\#773)
-   Use `get_status_job()` for checking IBMQJob status. (\#641)
-   Q network hub/group/project credentials replaced by new url format.
    (\#740)
-   Breaking change: `Jobs` API simplification. (\#686)
-   Breaking change: altered tomography APIs to not use QuantumProgram.
    (\#818)
-   Breaking change: `BaseBackend` API changed, properties are now
    methods (\#858)
-   When `plot_histogram()` or `plot_state()` are called from a jupyter
    notebook if there is network connectivity the interactive plots will
    be used by default (\#862, \#866)
-   Breaking change: `BaseJob` API changed, any job constructor must be
    passed the backend used to run them and a unique job id (\#936).
-   Add support for drawing circuit barriers to the latex circuit
    drawer. This requires having the LaTeX qcircuit package
    version \>=2.6.0 installed (\#764)

### Deprecated

-   The `number_to_keep` kwarg on the `plot_histogram()` function is now
    deprecated. A field of the same name should be used in the `option`
    dictionary kwarg instead. (\#866)
-   Breaking change: `backend.properties()` instead of
    `backend.calibration()` and `backend.parameters()` (\#870)

### Removed

-   Removed the QuantumProgram class. (\#724)

### Fixed

-   Fixed `get_ran_qasm` methods on `Result` instances (\#688).
-   Fixed `probabilities_ket` computation in C++ simulator (\#580).
-   Fixed bug in the definition of `cswap` gate and its test (\#685).
-   Fixed the examples to be compatible with version 0.5+ (\#672).
-   Fixed swap mapper using qubits after measurement (\#691).
-   Fixed error in cpp simulator for 3+ qubit operations (\#698).
-   Fixed issue with combining or extending circuits that contain
    CompositeGate (\#710).
-   Fixed the random unitary generation from the Haar measure (\#760).
-   Fixed the issue with control lines spanning through several
    classical registers (\#762).
-   Fixed visualizations crashing when using simulator extensions
    (\#885).
-   Fixed check for network connection when loading interactive
    visualizations (\#892).
-   Fixed bug in checking that a circuit already matches a coupling map
    (\#1024).

## [0.5.7] - 2018-07-19

### Changed

-   Add new backend names support, with aliasing for the old ones.

## [0.5.6] - 2018-07-06

### Changed

-   Rename repository to `qiskit-terra` (\#606).
-   Update Bloch sphere to QuTiP version (\#618).
-   Adjust margin of matplotlib\_circuit\_drawer (\#632)

### Removed

-   Remove OpenQuantumCompiler (\#610).

### Fixed

-   Fixed broken process error and simulator slowdown on Windows
    (\#613).
-   Fixed yzy\_to\_zyz bugs (\#520, \#607) by moving to quaternions
    (\#626).

## [0.5.5] - 2018-07-02

### Added

-   Retrieve IBM Q jobs from server (\#563, \#585).
-   Add German introductory documentation (`doc/de`) (\#592).
-   Add `unregister()` for removing previously registered providers
    (\#584).
-   Add matplotlib-based circuit drawer (\#579).
-   Adding backend filtering by least busy (\#575).
-   Allow running with new display names for IBMQ devices, and return
    those from `available_backends()` (\#566)
-   Introduce Qiskit Transpiler and refactor compilation flow (\#578)
-   Add CXCancellation pass (\#578)

### Changed

-   Remove backend filtering in individual providers, keep only in
    wrapper (\#575).
-   Single source of version information (\#581)
-   Bumped IBMQuantumExperience dependency to 1.9.6 (\#600).
-   For backend status, `status\[\'available\'\]` is now
    `status\[\'operational\'\]` (\#609).
-   Added support for registering third-party providers in
    `register()` (\#602).
-   Order strings in the output of `available_backends()` (\#566)

### Removed

-   Remove Clifford simulator from default available\_backends, until
    its stable release (\#555).
-   Remove ProjectQ simulators for moving to new repository (\#553).
-   Remove QuantumJob class (\#616)

### Fixed

-   Fix issue with unintended inversion of initializer gates (\#573).
-   Fix issue with skip\_transpiler causing some gates to be ignored
    silently (\#562).

## [0.5.4] - 2018-06-11

### Added

-   Performance improvements:
    -   remove deepcopies from dagcircuit, and extra check on qasm()
        (\#523).

### Changed

-   Rename repository to `qiskit-core` (\#530).
-   Repository improvements: new changelog format (\#535), updated issue
    templates (\#531).
-   Renamed the specification schemas (\#464).
-   Convert `LocalJob` tests into unit-tests. (\#526)
-   Move wrapper `load_qasm_*` methods to a submodule (\#533).

### Removed

-   Remove Sympy simulators for moving to new repository (\#514)

### Fixed

-   Fix erroneous density matrix and probabilities in C++ simulator
    (\#518)
-   Fix hardcoded backend mapping tests (\#521)
-   Removed `_modifiers call` from `reapply` (\#534)
-   Fix circuit drawer issue with filename location on windows (\#543)
-   Change initial qubit layout only if the backend coupling map is not
    satisfied (\#527)
-   Fix incorrect unrolling of t to tdg in CircuitBackend (\#557)
-   Fix issue with simulator extension commands not reapplying correctly
    (\#556)

## [0.5.3] - 2018-05-29

### Added

-   load\_qasm\_file / load\_qasm\_string methods

### Changed

-   Dependencies version bumped

### Fixed

-   Crash in the cpp simulator for some linux platforms
-   Fixed some minor bugs

## [0.5.2] - 2018-05-21

### Changed

-   Adding Result.get\_unitary()

### Deprecated

-   Deprecating `ibmqx_hpc_qasm_simulator` and `ibmqx_qasm_simulator` in
    favor of `ibmq_qasm_simulator`.

### Fixed

-   Fixing a Mapper issue.
-   Fixing Windows 7 builds.

## [0.5.1] - 2018-05-15

-   There are no code changes.

    MacOS simulator has been rebuilt with external user libraries
    compiled statically, so there's no need for users to have a
    preinstalled gcc environment.

    Pypi forces us to bump up the version number if we want to upload a
    new package, so this is basically what have changed.

## [0.5.0] - 2018-05-11

### Improvements

-   Introduce providers and rework backends (\#376).
    -   Split backends into `local` and `ibmq`.
    -   Each provider derives from the following classes for its
        specific requirements (`BaseProvider`, `BaseBackend`,
        `BaseJob`).
    -   Allow querying result by both circuit name and
        QuantumCircuit instance.
-   Introduce the Qiskit `wrapper` (\#376).
    -   Introduce convenience wrapper functions around commonly used
        Qiskit components (e.g. `compile` and `execute` functions).
    -   Introduce the DefaultQISKitProvider, which acts as a context
        manager for the current session (e.g. providing easy access
        to all `available_backends`).
    -   Avoid relying on QuantumProgram (eventual deprecation).
    -   The functions are also available as top-level functions (for
        example, `qiskit.get_backend()`).
-   Introduce `BaseJob` class and asynchronous jobs (\#403).
    -   Return `BaseJob` after `run()`.
    -   Mechanisms for querying `status` and `results`, or to
        `cancel` a job.
-   Introduce a `skip_transpiler` flag for `compile()` (\#411).
-   Introduce schemas for validating interfaces between qiskit and
    backends (\#434)
    -   qobj\_schema
    -   result\_schema
    -   job\_status\_schema
    -   default\_pulse\_config\_schema
    -   backend\_config\_schema
    -   backend\_props\_schema
    -   backend\_status\_schema
-   Improve C++ simulator (\#386)
    -   Add `tensor_index.hpp` for multi-partite qubit vector
        indexing.
    -   Add `qubit_vector.hpp` for multi-partite qubit vector
        algebra.
    -   Rework C++ simulator backends to use QubitVector class
        instead of `std::vector`.
-   Improve interface to simulator backends (\#435)
    -   Introduce `local_statevector_simulator_py` and
        `local_statevector_simulator_cpp`.
    -   Introduce aliased and deprecated backend names and
        mechanisms for resolving them.
    -   Introduce optional `compact` flag to query backend names
        only by unique function.
    -   Introduce result convenience functions `get_statevector`,
        `get_unitary`
    -   Add `snapshot` command for caching a copy of the current
        simulator state.
-   Introduce circuit drawing via `circuit_drawer()` and
    `plot_circuit()` (\#295, \#414)
-   Introduce benchmark suite for performance testing
    (`test/performance`) (\#277)
-   Introduce more robust probability testing via assertDictAlmostEqual
    (\#390)
-   Allow combining circuits across both depth and width (\#389)
-   Enforce string token names (\#395)

### Fixed

-   Fix coherent error bug in `local_qasm_simulator_cpp` (\#318)
-   Fix the order and format of result bits obtained from device
    backends (\#430)
-   Fix support for noises in the idle gate of
    `local_clifford_simulator_cpp` (\#440)
-   Fix JobProcessor modifying input qobj (\#392) (and removed
    JobProcessor during \#403)
-   Fix ability to apply all gates on register (\#369)

### Deprecated

-   Some methods of `QuantumProgram` are soon to be deprecated. Please
    use the top-level functions instead.
-   The `Register` instantiation now expects `size, name`. Using
    `name, size` is still supported but will be deprecated in the
    future.
-   Simulators no longer return wavefunction by setting shots=1.
    Instead, use the `local_statevector_simulator`, or explicitly ask
    for `snapshot`.
-   Return `job` instance after `run()`, rather than `result`.
-   Rename simulators according to
    `PROVIDERNAME_SIMPLEALIAS_simulator_LANGUAGEORPROJECT`
-   Move simulator extensions to `qiskit/extensions/simulator`
-   Move Rzz and CSwap to standard extension library

## [0.4.15] - 2018-05-07

### Fixed

-   Fixed an issue with legacy code that was affecting Developers
    Challenge.

## [0.4.14] - 2018-04-18

### Fixed

-   Fixed an issue about handling Basis Gates parameters on backend
    configurations.

## [0.4.13] - 2018-04-16

### Changed

-   OpenQuantumCompiler.dag2json() restored for backward compatibility.

### Fixed

-   Fixes an issue regarding barrier gate misuse in some circumstances.

## [0.4.12] - 2018-03-11

### Changed

-   Improved circuit visualization.
-   Improvements in infrastructure code, mostly tests and build system.
-   Better documentation regarding contributors.

### Fixed

-   A bunch of minor bugs have been fixed.

## [0.4.11] - 2018-03-13

### Added

-   More testing :)

### Changed

-   Stabilizing code related to external dependencies.

### Fixed

-   Fixed bug in circuit drawing where some gates in the standard
    library were not plotting correctly.

## [0.4.10] - 2018-03-06

### Added

-   Chinese translation of README.

### Changed

-   Changes related with infrastructure (linter, tests, automation)
    enhancement.

### Fixed

-   Fix installation issue when simulator cannot be built.
-   Fix bug with auto-generated CNOT coherent error matrix in C++
    simulator.
-   Fix a bug in the async code.

## [0.4.9] - 2018-02-12

### Changed

-   CMake integration.
-   QASM improvements.
-   Mapper optimizer improvements.

### Fixed

-   Some minor C++ Simulator bug-fixes.

## [0.4.8] - 2018-01-29

### Fixed

-   Fix parsing U\_error matrix in C++ Simulator python helper class.
-   Fix display of code-blocks on `.rst` pages.

## [0.4.7] - 2018-01-26

### Changed

-   Changes some naming conventions for `amp_error` noise parameters to
    `calibration_error`.

### Fixed

-   Fixes several bugs with noise implementations in the simulator.
-   Fixes many spelling mistakes in simulator README.

## [0.4.6] - 2018-01-22

### Changed

-   We have upgraded some of out external dependencies to:
    -   matplotlib \>=2.1,\<2.2
    -   networkx\>=1.11,\<2.1
    -   numpy\>=1.13,\<1.15
    -   ply==3.10
    -   scipy\>=0.19,\<1.1
    -   Sphinx\>=1.6,\<1.7
    -   sympy\>=1.0

## [0.4.4] - 2018-01-09

### Changed

-   Update dependencies to more recent versions.

### Fixed

-   Fix bug with process tomography reversing qubit preparation order.

## [0.4.3] - 2018-01-08

### Removed

-   Static compilation has been removed because it seems to be failing
    while installing Qiskit via pip on Mac.

## [0.4.2] - 2018-01-08

### Fixed

-   Minor bug fixing related to pip installation process.

## [0.4.0] - 2018-01-08

### Added

-   Job handling improvements.
    -   Allow asynchronous job submission.
    -   New JobProcessor class: utilizes concurrent.futures.
    -   New QuantumJob class: job description.
-   Modularize circuit \"compilation\".
    -   Takes quantum circuit and information about backend to transform
        circuit into one which can run on the backend.
-   Standardize job description.
    -   All backends take QuantumJob objects which wraps `qobj` program
        description.
-   Simplify addition of backends, where circuits are run/simulated.
    -   `qiskit.backends` package added.
    -   Real devices and simulators are considered \"backends\"
        which inherent from `BaseBackend`.
-   Reorganize and improve Sphinx documentation.
-   Improve unittest framework.
-   Add tools for generating random circuits.
-   New utilities for fermionic Hamiltonians
    (`qiskit/tools/apps/fermion`).
-   New utilities for classical optimization and chemistry
    (`qiskit/tools/apps/optimization`).
-   Randomized benchmarking data handling.
-   Quantum tomography (`qiskit/tools/qcvv`).
    -   Added functions for generating, running and fitting process
        tomography experiments.
-   Quantum information functions (`qiskit/tools/qi`).
    -   Partial trace over subsystems of multi-partite vector.
    -   Partial trace over subsystems of multi-partite matrix.
    -   Flatten an operator to a vector in a specified basis.
    -   Generate random unitary matrix.
    -   Generate random density matrix.
    -   Generate normally distributed complex matrix.
    -   Generate random density matrix from Hilbert-Schmidt metric.
    -   Generate random density matrix from the Bures metric.
    -   Compute Shannon entropy of probability vector.
    -   Compute von Neumann entropy of quantum state.
    -   Compute mutual information of a bipartite state.
    -   Compute the entanglement of formation of quantum state.
-   Visualization improvements (`qiskit/tools`).
    -   Wigner function representation.
    -   Latex figure of circuit.
-   Use python logging facility for info, warnings, etc.
-   Auto-deployment of sphinx docs to github pages.
-   Check IBMQuantumExperience version at runtime.
-   Add QuantumProgram method to reconfigure already generated qobj.
-   Add Japanese introductory documentation (`doc/ja`).
-   Add Korean translation of readme (`doc/ko`).
-   Add appveyor for continuous integration on Windows.
-   Enable new IBM Q parameters for hub/group/project.
-   Add QuantumProgram methods for destroying registers and circuits.
-   Use Sympy for evaluating expressions.
-   Add support for ibmqx\_hpc\_qasm\_simulator backend.
-   Add backend interface to Project Q C++ simulator.
    -   Requires installation of Project Q.
-   Introduce `Initialize` class.
    -   Generates circuit which initializes qubits in arbitrary state.
-   Introduce `local_qiskit_simulator` a C++ simulator with realistic noise.
    -   Requires C++ build environment for `make`-based build.
-   Introduce `local_clifford_simulator` a C++ Clifford simulator.
    -   Requires C++ build environment for `make`-based build.

### Changed

-   The standard extension for creating U base gates has been modified
    to be consistent with the rest of the gate APIs (see \#203).

### Removed

-   The `silent` parameter has been removed from a number of
    `QuantumProgram` methods. The same behaviour can be achieved now by
    using the `enable_logs()` and `disable_logs()` methods, which use
    the standard Python logging.

### Fixed

-   Fix basis gates (\#76).
-   Enable QASM parser to work in multiuser environments.
-   Correct operator precedence when parsing expressions (\#190).
-   Fix \"math domain error\" in mapping (\#111, \#151).

[UNRELEASED]: https://github.com/Qiskit/qiskit-terra/compare/0.8.2...HEAD
[0.8.2]: https://github.com/Qiskit/qiskit-terra/compare/0.8.1...0.8.2
[0.8.1]: https://github.com/Qiskit/qiskit-terra/compare/0.8.0...0.8.1
[0.8.0]: https://github.com/Qiskit/qiskit-terra/compare/0.7.2...0.8.0
[0.7.2]: https://github.com/Qiskit/qiskit-terra/compare/0.7.1...0.7.2
[0.7.1]: https://github.com/Qiskit/qiskit-terra/compare/0.7.0...0.7.1
[0.7.0]: https://github.com/Qiskit/qiskit-terra/compare/0.6.0...0.7.0
[0.6.0]: https://github.com/Qiskit/qiskit-terra/compare/0.5.7...0.6.0
[0.5.7]: https://github.com/Qiskit/qiskit-terra/compare/0.5.6...0.5.7
[0.5.6]: https://github.com/Qiskit/qiskit-terra/compare/0.5.5...0.5.6
[0.5.5]: https://github.com/Qiskit/qiskit-terra/compare/0.5.4...0.5.5
[0.5.4]: https://github.com/Qiskit/qiskit-terra/compare/0.5.3...0.5.4
[0.5.3]: https://github.com/Qiskit/qiskit-terra/compare/0.5.2...0.5.3
[0.5.2]: https://github.com/Qiskit/qiskit-terra/compare/0.5.1...0.5.2
[0.5.1]: https://github.com/Qiskit/qiskit-terra/compare/0.5.0...0.5.1
[0.5.0]: https://github.com/Qiskit/qiskit-terra/compare/0.4.15...0.5.0
[0.4.15]: https://github.com/Qiskit/qiskit-terra/compare/0.4.14...0.4.15
[0.4.14]: https://github.com/Qiskit/qiskit-terra/compare/0.4.13...0.4.14
[0.4.13]: https://github.com/Qiskit/qiskit-terra/compare/0.4.12...0.4.13
[0.4.12]: https://github.com/Qiskit/qiskit-terra/compare/0.4.11...0.4.12
[0.4.11]: https://github.com/Qiskit/qiskit-terra/compare/0.4.10...0.4.11
[0.4.10]: https://github.com/Qiskit/qiskit-terra/compare/0.4.9...0.4.10
[0.4.9]: https://github.com/Qiskit/qiskit-terra/compare/0.4.8...0.4.9
[0.4.8]: https://github.com/Qiskit/qiskit-terra/compare/0.4.7...0.4.8
[0.4.7]: https://github.com/Qiskit/qiskit-terra/compare/0.4.6...0.4.7
[0.4.6]: https://github.com/Qiskit/qiskit-terra/compare/0.4.5...0.4.6
[0.4.4]: https://github.com/Qiskit/qiskit-terra/compare/0.4.3...0.4.4
[0.4.3]: https://github.com/Qiskit/qiskit-terra/compare/0.4.2...0.4.3
[0.4.2]: https://github.com/Qiskit/qiskit-terra/compare/0.4.1...0.4.2
[0.4.0]: https://github.com/Qiskit/qiskit-terra/compare/0.3.16...0.4.0

[Keep a Changelog]: http://keepachangelog.com/en/1.0.0/<|MERGE_RESOLUTION|>--- conflicted
+++ resolved
@@ -65,11 +65,8 @@
 
 ### Changed
 
-<<<<<<< HEAD
 -   `Schedule.instructions` now returns with time-ordering.
-=======
 -   `pulse.samplers` module has now been moved to `pulse.pulse_lib.samplers`.
->>>>>>> 07d54eda
 -   The number of memory slots required will now be inferred from the supplied
     schedules if `memory_slots` is not supplied.
 -   All circuit drawers now express most commonly used fractions
