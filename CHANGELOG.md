# Changelog

All notable changes to this project will be documented in this file.

The format is based on [Keep a Changelog].

> **Types of changes:**
>
> -   **Added**: for new features.
> -   **Changed**: for changes in existing functionality.
> -   **Deprecated**: for soon-to-be removed features.
> -   **Removed**: for now removed features.
> -   **Fixed**: for any bug fixes.
> -   **Security**: in case of vulnerabilities.

## [UNRELEASED]

### Deprecated

-   The gates `U` and `CX` are being deprecated in favor of `u3` and
    `cx`.
-   The gate `u0` is being deprecated in favor of using multiple `id` gates
    to insert delays (\#2664)
-   The decorator `requires_qe_access` is being deprecated in favor of
    `online_test`.
-   The `as_dict` method of Qobj is deprecated in favor of `to_dict`.

### Added
-   Added tests for `gate_map` and reference images for testing `plot_gate_map`
-   New `CountOpsLongest` analysis pass to retrieve the number of operations
    on the longest path of the DAGCircuit.
-   Added `sech` and `sech_deriv` pulses in `qiskit.pulse.pulse_lib`.
-   The option `vertical_compression` was added to the text drawer and
    to the `QuantumCircuit.draw` method. The option allows to control
    how much room the text circuit drawing takes.
-   The option `idle_wires` was added to the drawers to control
    if wires without any operation should be included in the drawing.
-   Introduced a visualization for the Pass Manager. (\#2445)
-   The attribute `PassManager.log_passes` was added to log and time the
    passes when they are executed. The results is stored in the
    attribute `pass_log` of the property set as a dictionary.
-   New pulse schedule method `Schedule.filter` to filter by instruction
    channel, time, and type. (\#2597)
-   Decomposition of arbitrary isometries (\#2600)
-   Decomposition of diagonal gates (\#2600)
-   Decomposition of multiplexed rotation gates (\#2600)
-   Decomposition of multiplexed single-qubit unitaries (Option: decompose
    up to a diagonal gate) (\#2600)
-   ZYZ decomposition for single-qubit unitaries (\#2600)
-   Gray-Synth and Patel–Markov–Hayes algorithms for synthesis of
    CNOT-Phase and CNOT-only (linear) circuits (\#2457)
-   Added n-qubit unitaries to BasicAer simulator basis gates (\#2342)

### Changed

<<<<<<< HEAD
-   `pulse.samplers` module has now been moved to `pulse.pulse_lib.samplers`.
=======
-   The number of memory slots required will now be inferred from the supplied
    schedules if `memory_slots` is not supplied.
>>>>>>> 771d31c8
-   All circuit drawers now express most commonly used fractions
    of PI (\#2808).
-   Set default repetition time to be the first available.
-   Pulse commands may now start with capitalized letters.
-   The `pylatexenc` and `pillow` requirements are now optional. These
    are only used by the `latex` and `latex_source` circuit
    visualization backends. To continue using them ensure these are
    installed.
-   When adding a register to a circuit, an error will now be raised if
    a register of the same name is already present. Previously, an error
    would only be raised if the same register was added twice.
-   Qubits and classical bits are not represented as a tuples anymore,
    but as instances of `Qubit` and `Clbit` respectively.
-   The ApplyLayout pass is incorporated in all preset pass managers to
    delineate a virtual circuit from a physical circuit (\#2672)
-   Mapping passes (CXDirection, Swap passes, CheckMap, CheckCnotDirection)
    now operate on a register-less circuit corresponding to
    an already embedded physical circuit. (\#2672)
-   Replaces LegacySwap by faster, more stable StochasticSwap pass (\#2672)
-   Uses level 1 by default as transpiler optimization level (\#2672)
-   Change Snapshot signature to match simulator.snapshot (\#2592)
-   Changed definition of `Cu3Gate` to to equivalent to the canonical
    definition of a controlled `U3Gate` (\#2755)
-   coupling_map now required to validate a backend.configuration() (\#2836)

### Removed

-   The previously deprecated functions
    `qiksit.visualization.plot_state` and
    `qiskit.visualization.iplot_state` have been removed. Instead use
    the specific functions for each plot type (\#2325).
-   International documentation of outdated readme etc (\#2302)
-   Removed deprecated options in execute, transpile, and assemble.
    Removed deprecated compiler.
-   Removed deprecated qcvv in tools. Removed deprecated converters
    qobj\_to\_circuits and circuits\_to\_qobj (\#2301)
-   The previously deprecated `qiskit._util` module has been removed.
    Use `qiskit.util` instead. (\#2329)
-   The logging tools in `qiskit.tools.logging` are removed. (\#2387)
-   The `qiskit.qiskiterror` module has been removed. Please use
    `qiskit.exceptions` instead. (\#2399)
-   Removed previously deprecated DAGCircuit methods (\#2542)
-   Removed `CompositeGate` class, in favor of adding Instruction
    objects directly (\#2543)
-   Removed `ignore_requires` and `ignore_preserves` options from
    `PassManager` (\#2565).

### Fixed

-   Fixes a bug where the CmdDef was getting built without buffers on channels.
-   Fixed bug in `Pulse` for multiple parameters being added (\#2742)
-   Fixed bug in `Pulse` for CmdDef arguments (\#2741)
-   Fixed bug in `Operator` and `SuperOp` for initializing from circuit
    containing gates without an explicit matrix definition (\#2723)
-   Possible to decompose SU(4) gate into non-CNOT basis with
    `TwoQubitDecomposer`
-   Fixes a bug that removed `id` gates from circuit. id gates are
    like a `wait` command and will never be removed (\#2663)
-   Fixed bug in CommutationAnalysis pass affecting conditional gates (\#2669)
-   Fixed bug in measure sampling for BasicAer Qasm simulator if a qubit
    was measured into more than one memory cbit (\#2735)
-   Correctly serialize complex numbers with a nonzero real part
-   Fixed bug in measure sampling for BasicAer Qasm simulator if only a
    subset of qubits are measured (\#2790)


## [0.8.2] - 2019-06-14

### Fixed

-   Fixed an issue with latex circuit drawer backend that could lead to an
    empty image output (\#2531)
-   Fixes for issues with the backend monitors for recent changes to IBMQ
    backends (\#2637)
-   Fixed an issue where a `TimeSlotCollection` object would be mutated by
    the `is_mergable_with()` method (\#2639)


## [0.8.1] - 2019-05-29

### Fixed

-   Corrected the deprecation warning message for
    `qiskit.converters.qobj_to_circuits` (\#2350)
-   Fixed `execute()` and `transpile()` functions to enable setting
    optimization level 0. (\#2370)
-   Set the swapper with the seed transpiler for optimization level 2 and 3
    (\#2361)
-   Fix default basis gate set for other transpiler passes (\#2357)
-   Fix the docstring for transpile to include optimization_level 3 (\#2367)
-   Fix spacing in the text circuit drawer (\#2382)
-   Fix for too strict math sanitization pulse instructions (\#2397)
-   Arguments to `assemble_schedule` were not actually optional, ensure
    they're required (\#2398)
-   Fix for framechange instructions being converted to a string instead of a
    float (\#2437)
-   Fix for rep_times as a float, now it's an integer (\#2438)
-   Fix type error for integer framechange instructions (\#2458)
-   Fix for missing cython source files in sdist (\#2436)
-   Fix for different pulse schedules created with the same name (\#2431)
-   Only create a single AquireInstruction for all qubits (\#2485)
-   Stop modifying layout in stochastic swap pass (\#2507)
-   Only call CXDirection pass on optimization_level=3 if coupling map is
    provided (\#2526)
-   Fix `optimization_level=0` without a coupling map (\#2509)


## [0.8.0] - 2019-05-02

### Added

-   Added exact and approximate decomposition of SU(4) to arbitrary
    supercontrolled basis
-   Introduced schedule lo configuration. (\#2115)
-   Introduced pulse schedule assembler. (\#2115)
-   Builtin library of continuous pulses and builtin library of discrete
    pulses which are obtained by sampling continuous pulses with default
    sampling strategy.
-   Sampler decorator and standard sampler library for conversion of
    continuous pulses to discrete `SamplePulse` (\#2042).
-   Core StochasticSwap routine implimented in Cython (\#1789).
-   Added QuantumChannel classes SuperOp, Choi, Kraus, Stinespring, PTM,
    Chi to quantum\_info for manipulating quantum channels and CPTP
    maps.
-   Added Operator object to quantum\_info for representing matrix
    operators.
-   Introduced the backend defaults model and endpoint for pulse
    backends (\#2101).
-   `meas_level` to result schema (\#2085).
-   Core StochasticSwap routine implemented in Cython (\#1789).
-   New EnlargeWithAncilla pass for adding ancilla qubits after a Layout
    selection pass (\#1603).
-   New Unroll2Q pass for unrolling gates down to just 1q or 2q gates
    (\#1614).
-   Added support for register slicing when applying operations to a
    register (\#1643).
-   Added in new parameter `justify` to the text, mpl and latex circuit
    drawers to say how the circuit should be aligned. (\#1725, \#1797,
    \#1977)
-   Added function for purity of a mixed state in
    `qiskit.quantum_information` (\#1733)
-   Added parameter to the TextProgressBar to allow the output to be
    sent to a different output stream
-   Added a `__qiskit_version__` parameter to the qiskit namespace. This
    will contain a dictionary of versions for all installed qiskit
    elements. (\#1885).
-   Added a `RunConfig` object for configurations related to running an
    experiment (e.g. shots, memory) (\#1856)
-   Added a `TranspileConfig` object for configurations related to
    transforming circuits (e.g. basis\_gates, coupling\_map,
    initial\_layout) (\#1856)
-   Added a `qiskit.compiler` namespace for all functions that
    transpile, schedule and assemble circuits and pulses (\#1856)
-   Added support for passing a list of `basis_gates`, `coupling_map`
    etc. to the `qiskit.compiler.transpile()` function, each
    corresponding to one of the circuits (\#2163)
-   Added a `qiskit.compiler.assemble_circuits()` function to generate
    qobj from some circuits and a RunConfig (\#1856)
-   `execute()` and `assemble()` allow setting a qobj\_header, of type
    QobjHeader or dict, to add extra information to the qobj (and thus
    result).
-   Register indexing supports negative indices (\#1875)
-   Added new resource estimation passes: `Depth`, `Width`, `Size`,
    `CountOps`, and `NumTensorFactors`, all grouped in the
    `ResourceEstimation` analysis pass.
-   Added `nodes_on_wire()` to DAGCircuit which returns an iterator over
    all the operations on the given wire
-   Added new properties to an Instruction: `num_qubits`, `num_clbits`
    (\#1816).
-   Added a `QuantumCircuit.append` public method for appending
    arbitrary instructions to some qubits and clbits in the circuit
    (\#1816).
-   Added an `Instruction.definition` property that defines a composite
    instruction in terms of other, simpler instructions (\#1816).
-   Added an `Instruction.mirror()` method that mirrors a composite
    instruction (reverses its sub-instructions) (\#1816).
-   Added an `PassManager.passes()` method that returns a list of the
    passes that have been added to the pass manager, including options
    and flow controllers.
-   Added a `PassManager.run()` that transforms a `QuantumCircuit`
    according to its pass schedule and returns a `QuantumCircuit`.
-   Added a `qiskit.quantum_info.random` for generating random states,
    unitaries, etc (\#2119).
-   Added a `qiskit.quantum_info.synthesis` for algorithms that
    synthesize circuits (\#2119).
-   Added a `NoiseAdaptiveLayout` pass to compute a backend
    calibration-data aware initial qubit layout. (\#2089)
-   Gates and instructions in a circuit accept integers as parameters to
    refer to wires instead of named bits.
-   Added a `OptimizeSwapBeforeMeasure` pass that removes the swap gates
    when they are followed by a measurement instruction, moving the
    latter to the proper wire. (\#1890)
-   Added a `RemoveDiagonalGatesBeforeMeasure` pass that removes the
    diagonal gates when they are followed by a measurement instruction.
    (\#2208)
-   Added a `CommutativeCancellation` pass that cancels self-inverse
    gates and combines rotations about the Z axis, leveraging
    previously-found gate commutation relations. (\#2012)
-   Add an option for using a user config file to enable changing
    default settings for various functions in qiskit. Right now it only
    supports setting the default circuit drawing backend. (\#2122)
-   Added a `Collect2qBlocks` pass that analyzes the circuit for
    uninterrupted sequences of gates (blocks) acting on 2 qubits.
    (\#2134)
-   Added a `ConsolidateBlocks` that turns previously-collected blocks
    of any size into equivalent Unitary operators in the circuit.
    (\#2134)
-   Added support for parameterized circuits. (\#2103)
-   Added preset PassManagers that offer predetermined pipelines of
    transpiler passes. (\#2163)

### Changed

-   require scipy\>=1.0, use
    `scipy.stats.unitary_group.rvs` for
    `random_unitary()`.
-   two\_qubit\_kak decomposition works with Operator or raw matrix
    input objects.
-   process\_fidelity works with QuantumChannel and Operator object
    inputs.
-   Backend defaults values are no longer required (\#2101).
-   QuantumCircuit properties more self-consistent and no longer need
    DAG (\#1993).
-   The most connected subset in DenseLayout is now reduced bandwidth
    (\#2021).
-   plot\_histogram now allows sorting by Hamming distance from
    target\_string (\#2064).
-   FunctionalPulse is no longer a class and instead is a decorator,
    `functional_pulse` that returns a
    `SamplePulse` when called. (\#2043)
-   Changed `average_data` to accept observable input in matrix form
    (\#1858)
-   Change random\_state to take in dim over number of qubits (\#1857)
-   The `Exception` subclasses have been moved to an `.exceptions`
    module within each package (for example,
    `qiskit.exceptions.QiskitError`) (\#1600).
-   The `QiskitTestCase` and testing utilities are now included as part
    of `qiskit.test` and thus available for third-party implementations,
    with convenience test cases for providers and backends. (\#1616,
    \#1844)
-   The snapshot instruction now takes `label` and `snap_type` instead
    of `slot` (\#1615).
-   The test folders have been reorganized to match the python modules
    (\#1625)
-   The circuits\_to\_qobj no longers uses the unrollers (\#1629)
-   The previously deprecated default output of `circuit_drawer()`
    (using latex and falling back to mpl) is no longer present. Instead
    the default output is the ascii art `text` output backend.
-   Changed param to params in Instruction (\#1665).
-   `dag_drawer` and `plot_gate_map` are available via importing
    `qiskit.tools.visualization`. They will raise at the point of use,
    if dependencies are not installed (\#1669).
-   The `qiskit.validation` schemas are now strict and raise a more
    specific `ModelValidationError` (\#1695).
-   The default transpile pipeline will now add a barrier before the set
    of final measurements when compiling for both simulators and devices
    (\#1591).
-   Purity function in `qiskit.tools.qi.qi` calls new version in
    `qiskit.quantum_information` and issues deprecation warning (\#1733)
-   Updated `dag.node_counter` to return the current number
    of nodes (\#1763)
-   The argument `basis_gates` used in `compile`, `execute`, and
    `transpile` is not longer a comma-separated string but a list of
    strings. For example, this basis `['u1','u2','u3','cx']` should be
    used instead of `'u1,u2,u3,cx'` (\#1333)
-   Methods on the `DAGCircuit` which previously returned node\_ids
    and/or dicts now return `DAGNodes`
-   The `Qobj` classes have been reimplemented using models and schemas,
    as the rest of spec-defined entities. (\#1909).
-   The rzz gate is now represented as a line when printed in text
    (\#1957).
-   Text drawer has support for multi-q gates (\#1939).
-   Separate `Qobj` into `PulseQobj` and `QasmQobj` (\#1969).
-   It is possible to define a layout as a list of integers. This maps
    the ordered list of virtual circuit qubits to physical qubits as
    defined by the list of integers (\#1946).
-   Instructions no longer have context about where they are in a
    circuit. Instead, the circuit keeps this context. So Instructions
    are now light-weight and only have a name, num\_qubits, num\_clbits
    and params (\#1816).
-   The old syntax for attaching a gate to the circuit then modifying it
    is no longer supported (e.g. `circuit.s(qr).inverse()` or
    `circuit.s(qr).c_if(cr, 4)`). Instead, you must first modify the
    gate then attach it (\#1816).
-   `QuantumCircuit.data` now contains a list of tuples, where each
    tuple is a (instruction, qarg, carg) (\#1816).
-   The visualization subpackage has moved from
    `qiskit.tools.visualization` to `qiskit.visualization`. The public
    API (which was declared stable in the 0.7 release) is still
    accessible off of `qiskit.tools.visualization`. (\#1878)
-   Layout object can now only be constructed from a dictionary, and
    must be bijective (\#2157).
-   `transpile()` accepts `initial_layout` in the form of dict, list or
    Layout (\#2157).
-   Not specifying a basis in `execute()` or `transpile()` no longer
    defaults to unrolling to the \[\'u1\', \'u2\', \'u3\', \'cx\'\]
    basis. Instead the default behavior is to not unroll, unless
    specifically requested (\#2166).
-   Instruction.copy() is now a shallow copy instead of deep (\#2214)
-   Layout and CouplingMap classes are now accessible from
    qiskit.transpiler (\#2222).

### Deprecated

-   The methods prefixed by `\_get` in the DAGCircuit object
    are being renamed without that prefix (see \#1346)
-   Changed elements in `couplinglist` of `CouplingMap` from tuples to
    lists (\#1666).
-   Unroller bases must now be explicit, and violation raises an
    informative `QiskitError` (\#1802).
-   The `qiskit.tools.qcvv` package is deprecated in favor of Qiskit
    Ignis (\#1884).
-   The `qiskit.compile()` function is now deprecated in favor of
    explicitly using the `qiskit.compiler.transpile()` function to
    transform a circuit followed by `qiskit.compiler.assemble()` to make
    a qobj out of it.
-   `qiskit.converters.qobj_to_circuits()` has been deprecated and will
    be removed in a future release. Instead
    `qiskit.compiler.disassemble_circuits()` should be used to extract
    `QuantumCircuit` objects from a compiled qobj. (\#2137)
-   The `qiskit.transpiler.transpile()` function is deprecated in favor
    of `qiskit.compiler.transpile()` (\#2166).
-   The `seed_mapper` argument in `transpile()` and `execute()` is
    deprecated in favor of `seed_transpile()`, which sets the seed for
    all stochastic stages of the transpiler (\#2166).
-   The `seed` argument is `execute()` is deprecated in favor of
    `seed_simulator` (\#2166).
-   The `pass_manager` argument in `transpile()` is deprecated. Instead,
    the `pass_manager.run()` methdod can be used directly to transform
    the circuit (\#2166).
-   The `qiskit._util` module is deprecated and replaced by
    `qiskit.util`. `qiskit._util` will be removed in the 0.9 release.
    (\#2154)

### Fixed

-   Fixed \#1892, whereby inheriting from QuantumRegister or
    ClassicalRegister would cause a QiskitError in instruction.py
    (\#1908).
-   Fixed \#829 by removing dependence on scipy unitary\_group (\#1857).
-   Fixed a bug with measurement sampling optimization in BasicAer
    qasm\_simulator (\#1624).
-   Fixed a bug where barriers didn\'t plot over all qubits when using
    matplotlib (\#1718).
-   Fixed a minor conda env bug in Makefile (\#1691).
-   Fixed a bug in BasicMapper pass operating over multiple registers
    (\#1611).
-   Fixed a bug in BarrierBeforeFinalMeasurements which incorrectly
    moved measurements used in conditional operations (\#1705).
-   Fixed a bug that with transpile ignoring initial layout when
    coupling map is provided (\#1711).
-   Fixed a bug in the definition of the rzz gate (\#1940).
-   Fixed a bug in DAGCircuit.collect\_runs() that did not exclude
    conditional gates (\#1943).
-   Fixed a mapping issue with layouts on non-adjacent qubits, by adding
    ancillas (\#2023).
-   Fixed a bug in which an `initial_layout` could be
    changed even if it made the circuit compatible with the device
    `coupling_map` (\#2036).
-   Fixed `qobj_to_circuits` for circuits that contain initialize
    instructions (\#2138)

### Removed

-   The previously deprecated functions `plot_circuit()`,
    `latex_circuit_drawer()`, `generate_latex_source()`, and
    `matplotlib_circuit_drawer()` from `qiskit.tools.visualization` have
    been removed. The `circuit_drawer()` function from the same module
    should be used instead.
-   The previously deprecated keys `plot_barriers` and `reverse_bits`
    keys in the `style` kwarg dict are deprecated, instead the
    `qiskit.tools.visualization.circuit_drawer()` kwargs `plot_barriers`
    and `reverse_bits` should be used instead.
-   Removed the wrapper folder as part of the post 0.7 cleanup (\#1613).
-   Removed the python wrappers of the legacy simualtors now that Qiskit
    Aer is out (\#1615).
-   Removed simulator instructions `save`, `load`, `wait`, `noise` as
    unsupported in Aer (\#1615).
-   Removed circuit.add as deprecated (\#1627)
-   Removed the unroller (\#1629)
-   Removed deprecated `result` methods (\#1659)
-   Removed deprecated `couplingdict` kwarg from `CouplingMap` (\#1666)
-   Removed deprecated `transpile_dag()` `format` kwarg (\#1664)
-   Removed deprecated `Pauli` `v`, `w`, and `pauli_group` case arg as
    int (\#1680)
-   Removed deprecated `state_fidelity()` function from `tools.qi`
    (\#1681)
-   Removed `QISKitError` in favor of `QiskitError`. (\#1684)
-   The IBMQ provider (`qiskit.providers.ibmq`) has been moved to its
    own package (`pip install qiskit-ibmq-provider`). (\#1700)
-   `compiled_circuit_qasm` has been removed from the Qobj header, since
    it was part of the pre-qobj specification (\#1715).
-   Removed the wigner plotting functions `plot_wigner_function`,
    `plot_wigner_curve`, `plot_wigner_plaquette`, and `plot_wigner_data`
    (\#1860).
-   Removed `Instruction.reapply()` method (\#1816).

## [0.7.2] - 2019-05-01

### Fixed

-   A potential issue where the backend configuration schema validation
    would improperly reject valid responses from the API (\#2258)

## [0.7.1] - 2019-03-04

### Fixed

-   Fixed a bug with measurement sampling optimization in BasicAer
    qasm\_simulator (\#1624).

## [0.7.0] - 2018-12-19

### Added

-   Added DAG visualizer which requires
    [Graphivz](https://www.graphviz.org/) (\#1059)
-   Added an ASCII art circuit visualizer (\#909)
-   The QuantumCircuit class now returns an ASCII art visualization when
    treated as a string (\#911)
-   The QuantumCircuit class now has a `draw()` method which
    behaves the same as the
    `qiskit.tools.visualization.circuit_drawer()` function
    for visualizing the quantum circuit (\#911)
-   A new method `hinton` can be used on
    `qiskit.tools.visualization.plot_state()` to draw a
    hinton diagram (\#1246)
-   Two new constructor methods, `from_qasm_str()` and
    `from_qasm_file()`, to create a QuantumCircuit object
    from OpenQASM were added to the QuantumCircuit class. (\#1172)
-   New methods in QuantumCircuit for common circuit metrics:
    `size()`, `depth()`, `width()`,
    `count_ops()`, `num_tensor_factors()`
    (\#1285)
-   Added `backend_monitor` and
    `backend_overview` Jupyter magics, as well as
    `plot_coupling_map` (\#1231)
-   Added a `Layout` object (\#1313)
-   New `plot_bloch_multivector()` to plot Bloch vectors
    from a tensored state vector or density matrix. (\#1359)
-   Per-shot measurement results are available in simulators and select
    devices. Request them by setting `memory=True` in
    `compile()`/`execute()`, and retrieve them from
    `result.get_memory()` (\#1385).
-   Added a `qiskit.converters` module for translation between commonly
    used representations of a circuit: `dag_to_circuits`,
    `circuits_to_dag`, `qobj_to_circuits`, `circuits_to_qobj`,
    `ast_to_dag`.
-   PassManager can schedule passes at \_\_init\_\_ time (\#1510).
-   Added a `.qobj()` method for IBMQ and local simulator Jobs (\#1532).
-   New Decompose pass for decomposing a gate according to a rule
    (\#1487).
-   New Unroller pass in the transpiler for unrolling up to some basis
    (\#1455).
-   New BarrierBeforeFinalMeasurements pass for preventing final measure
    reorder (\#1538).
-   New CommutationAnalysis and CommutationTransformation transpiler
    passes for modifying a DAG based on gate commutativity relations
    (\#1500).
-   New transpiler mapper pass: BasicSwap (\#1270).
-   New transpiler mapper pass: LookaheadSwap (\#1140).
-   New transpiler mapper pass: StochasticSwap (\#1520).
-   New CXDirection pass for fixing the direction of cx gates (\#1410).
-   New CheckMap pass for checking if circuit meets mapping requirements
    (\#1433).
-   New Optimize1QGate pass for combining chains of 1q rotations
    (\#1442).

### Changed

-   Schedules and underlying classes are now immutable. (\#2186)
-   Evolved pass-based transpiler to support advanced functionality
    (\#1060)
-   `.retrieve_job()` and `.jobs()` no longer
    returns results by default, instead the result must be accessed by
    the `result()` method on the job objects (\#1082).
-   Make `backend.status()` dictionary conform with schema.
-   The different output backends for the circuit\_drawer()
    visualizations have been moved into separate private modules in
    `qiskit.tools.visualizations`. (\#1105, \#1111)
-   DAG nodes contain pointers to Register and Instruction objects,
    rather than their string names (\#1189).
-   Upgraded some external dependencies to:
    -   networkx\>=2.2 (\#1267).

-   The `qiskit.tools.visualization.circuit_drawer()`
    method now returns a matplotlib.Figure object when the
    `mpl` output is used and a `TextDrawer`
    object when `text` output is used. (\#1224, \#1181)
-   Speed up the Pauli class and extended its operators (\#1271 \#1166).
-   `IBMQ.save_account()` now takes an
    `overwrite` option to replace an existing account on
    disk. Default is False (\#1295).
-   Backend and Provider methods defined in the specification use model
    objects rather than dicts, along with validation against schemas
    (\#1249, \#1277, \#1350). The updated methods include:
    -   `backend.status()` (\#1301).
    -   `backend.configuration()` (and `__init__`) (\#1323).
    -   `backend.properties()`, returning `None` for sims (\#1331,
        \#1401).
    -   `qiskit.Result` (\#1360).
-   `backend.provider()` is now a method instead of a property (\#1312).
-   Remove local backend (Aer) fallback (\#1303)
-   The signatures for the plotting functions in
    `qiskit.tools.visualization._counts_visualization.py`,
    `qiskit.tools.visualization._state_visualization.py`,
    and `qiskit.tools.visualization.interactive` have been
    modified to make them in-line with standard Matplotlib calling
    conventions (\#1359).
-   Remove local backend (Aer) fallback (\#1303).
-   DAGCircuits store Instruction and Register objects, instead of name
    references. The DAGCircuit class methods are updated accordingly
    (\#1210).
-   `transpile()` now takes QuantumCircuit(s) to QuantumCircuit(s), and
    DAG processing is only done internally (\#1397).
-   The different unrollers are deprecated. The only unrolling happens
    from DAG to DAG (\#1210).
-   Moved all the circuit modules into a circuit module but for most
    users it is still imported in the top level for QuantumCircuit,
    QuantumRegister, ClassicalRegister
-   `qiskit.backends` has been renamed to `qiskit.providers` (\#1531).
-   `qiskit.backends.aer` has been removed in favor of
    `qiskit.providers.builtinsimulators` (Python simulators) and
    `qiskit.providers.legacysimulators` (C++ simulators) (\#1484)
-   `Aer` in `qiskit` root module depends on having the qiskit-aer
    package installed, by default it is not present. Instead there are 2
    new provider instances in the root module `BasicAer` which provides
    the Python simulators and `LegacySimulators` which provides the old
    C++ simulators in qiskit-terra. (\#1484)

### Deprecated

-   `plot_circuit()`, `latex_circuit_drawer()`, `generate_latex_source()`,
    and `matplotlib_circuit_drawer()` from
    qiskit.tools.visualization are deprecated. Instead the
    `circuit_drawer()` function from the same module should be used.
    (\#1055)
-   The current default output of `circuit_drawer()` (using latex and falling
    back on python) is deprecated and will be changed in the future.
    (\#1055)
-   The `qiskit.wrapper.load_qasm_string()` and
    `qiskit.wrapper.load_qasm_file()` functions are
    deprecated and the `QuantumCircuit.from_qasm_str()`
    and `QuantumCircuit.from_qasm_file()` contstructor
    methods should be used instead (\#1172)
-   The `plot_barriers` and `reverse_bits` keys in the `style` kwarg
    dict are deprecated, instead the
    `qiskit.tools.visualization.circuit_drawer()` kwargs
    `plot_barriers` and `reverse_bits` should be used instead. (\#1180)
-   The `transpile_dag()` function `format` kwarg for emitting different
    output formats is deprecated (\#1319).
-   Several methods of `qiskit.Result` have been deprecated (\#1360).
-   The functions `plot_state()` and
    `iplot_state()` have been depreciated. Instead the
    functions `plot_state_\*()` and
    `iplot_state_\*()` should be called. (\#1359)
-   The `skip_transpiler` arg has been deprecated from `compile()` and
    `execute()` in favor of using the PassManager directly.

### Fixed

-   Fixed a variety of typos throughout sources (\#1139)
-   Fixed horizontal spacing when drawing barriers before CCNOT gates in
    latex circuit plots (\#1051)
-   Use case insensitive matching when comparing premium account URLs.
    (\#1102)
-   Fixed AerJob status when the submitted Job is in a PENDING state.
    (\#1215)
-   Add fallback for when CPU count can\'t be determined (\#1214)
-   Fix `random_state` from returning nan (\#1258)
-   The Clifford simulator `run()` method now works
    correctly with the updated AerJob usage (\#1125)
-   Fixed an edge case when connection checks would raise an unhandled
    exception (\#1226)
-   Fixed a bug where the transpiler moved middle-of-circuit
    measurements to the end (\#1334)
-   The `number_to_keep` kwarg in `plot_histgram()` now
    functions correctly (\#1359).
-   parallel\_map no longer creates a progress bar for a single circuit
    (\#1394).
-   The `timeout` parameter is now passed into the inner
    `_wait_for_submission` function in `IBMQJob` from `_wait_for_result`
    (\#1542).

### Removed

-   Remove register, available\_backends (\#1131).
-   Remove tools/apps (\#1184).
-   Removed the dependency on `IBMQuantumExperience`, as it is now
    included in `qiskit.backends.IBMQ` (\#1198).
-   `matplotlib` is no longer in the package requirements and is now an
    optional dependency. In order to use any matplotlib based
    visualizations (which includes the
    `qiskit.tools.visualization.circuit_drawer()` `mpl` output,
    `qiskit.tools.visualization.plot_state`,
    `qiskit.tools.visualization.plot_histogram`, and
    `qiskit.tools.visualization.plot_bloch_vector` you will now need to
    ensure you manually install and configure matplotlib independently.
-   The `basis` kwarg for the `circuit_drawer()` function to provide an
    alternative list of basis gates has been removed. Instead users
    should adjust the basis gates prior to visualizing the circuit.
    (\#1151)
-   `backend.parameters()` and `backend.calibration()` have been fully
    deprecated, in favour of `backend.properties()` (\#1305).
-   The `qiskit.tools.file_io` module has been removed. Conversion
    between `qiskit.Result` and json can be achieved using `.to_dict()`
    and `.from_dict()` directly (\#1360).
-   The `qiskit.Result` class method for `len()` and indexing have been
    removed, along with the functions that perform post-processing
    (\#1351).
-   The `get_snapshot()` and `get_snapshots()` method from the `Result`
    class has been removed. Instead you can access the snapshots in a
    Result using `Result.data()['snapshots']`.
-   Completed the deprecation of `job.backend_name()`, `job.id()`, and
    the `backend_name` parameter in its constructor.
-   The `qiskit.Result` class now does post-processing of results
    returned from backends if they are called via the `Result.get_xxx()`
    methods (i.e. `get_counts()`, `get_memory()`, `get_statevector()`,
    `get_unitary()`). The raw data is accessible through `Result.data()`
    (\#1404).
-   The `transpile()` function kwarg `format` has been removed and will
    always return a circuit object. Instead you\'ll need to manually
    convert the output with the functions provided in
    `qiskit.converters`.

## [0.6.0] - 2018-10-04

### Added

-   Added `SchemaValidationError` to be thrown when schema
    validation fails (\#881)
-   Generalized Qobj schema validation functions for all qiskit schemas
    (\#882).
-   Added decorator to check for C++ simulator availability (\#662)
-   It is possible to cancel jobs in non comercial backends (\#687)
-   Introduced new `qiskit.IBMQ` provider, with centralized
    handling of IBMQ credentials (qiskitrc file, environment variables).
    (\#547, \#948, \#1000)
-   Add OpenMP parallelization for Apple builds of the cpp simulator
    (\#698).
-   Add parallelization utilities (\#701)
-   Parallelize transpilation (\#701)
-   New interactive visualizations (\#765).
-   Added option to reverse the qubit order when plotting a circuit.
    (\#762, \#786)
-   Jupyter notebook magic function qiskit\_job\_status,
    qiskit\_progress\_bar (\#701, \#734)
-   Add a new function `qobj_to_circuits` to convert a Qobj object to a
    list of QuantumCircuit objects (\#877)
-   Allow selective loading of accounts from disk via hub/group/project
    filters to `IBMQ.load_accounts()`.
-   Add new `job_monitor` function to automaically check
    the status of a job (\#975).

### Changed

-   Schema tests in `tests/schemas/test_schemas.py`
    replaced with proper unit test (\#834).
-   Renamed `QISKit` to `Qiskit` in the documentation. (\#634)
-   Use `Qobj` as the formally defined schema for sending information to
    the devices:
    -   introduce the `qiskit.qobj` module. (\#589, \#655)
    -   update the `Qobj` JSON schema. (\#668, \#677, \#703, \#709)
    -   update the local simulators for accepting `Qobj` as input.
        (\#667)
    -   update the `Result` class. (\#773)
-   Use `get_status_job()` for checking IBMQJob status. (\#641)
-   Q network hub/group/project credentials replaced by new url format.
    (\#740)
-   Breaking change: `Jobs` API simplification. (\#686)
-   Breaking change: altered tomography APIs to not use QuantumProgram.
    (\#818)
-   Breaking change: `BaseBackend` API changed, properties are now
    methods (\#858)
-   When `plot_histogram()` or `plot_state()` are called from a jupyter
    notebook if there is network connectivity the interactive plots will
    be used by default (\#862, \#866)
-   Breaking change: `BaseJob` API changed, any job constructor must be
    passed the backend used to run them and a unique job id (\#936).
-   Add support for drawing circuit barriers to the latex circuit
    drawer. This requires having the LaTeX qcircuit package
    version \>=2.6.0 installed (\#764)

### Deprecated

-   The `number_to_keep` kwarg on the `plot_histogram()` function is now
    deprecated. A field of the same name should be used in the `option`
    dictionary kwarg instead. (\#866)
-   Breaking change: `backend.properties()` instead of
    `backend.calibration()` and `backend.parameters()` (\#870)

### Removed

-   Removed the QuantumProgram class. (\#724)

### Fixed

-   Fixed `get_ran_qasm` methods on `Result` instances (\#688).
-   Fixed `probabilities_ket` computation in C++ simulator (\#580).
-   Fixed bug in the definition of `cswap` gate and its test (\#685).
-   Fixed the examples to be compatible with version 0.5+ (\#672).
-   Fixed swap mapper using qubits after measurement (\#691).
-   Fixed error in cpp simulator for 3+ qubit operations (\#698).
-   Fixed issue with combining or extending circuits that contain
    CompositeGate (\#710).
-   Fixed the random unitary generation from the Haar measure (\#760).
-   Fixed the issue with control lines spanning through several
    classical registers (\#762).
-   Fixed visualizations crashing when using simulator extensions
    (\#885).
-   Fixed check for network connection when loading interactive
    visualizations (\#892).
-   Fixed bug in checking that a circuit already matches a coupling map
    (\#1024).

## [0.5.7] - 2018-07-19

### Changed

-   Add new backend names support, with aliasing for the old ones.

## [0.5.6] - 2018-07-06

### Changed

-   Rename repository to `qiskit-terra` (\#606).
-   Update Bloch sphere to QuTiP version (\#618).
-   Adjust margin of matplotlib\_circuit\_drawer (\#632)

### Removed

-   Remove OpenQuantumCompiler (\#610).

### Fixed

-   Fixed broken process error and simulator slowdown on Windows
    (\#613).
-   Fixed yzy\_to\_zyz bugs (\#520, \#607) by moving to quaternions
    (\#626).

## [0.5.5] - 2018-07-02

### Added

-   Retrieve IBM Q jobs from server (\#563, \#585).
-   Add German introductory documentation (`doc/de`) (\#592).
-   Add `unregister()` for removing previously registered providers
    (\#584).
-   Add matplotlib-based circuit drawer (\#579).
-   Adding backend filtering by least busy (\#575).
-   Allow running with new display names for IBMQ devices, and return
    those from `available_backends()` (\#566)
-   Introduce Qiskit Transpiler and refactor compilation flow (\#578)
-   Add CXCancellation pass (\#578)

### Changed

-   Remove backend filtering in individual providers, keep only in
    wrapper (\#575).
-   Single source of version information (\#581)
-   Bumped IBMQuantumExperience dependency to 1.9.6 (\#600).
-   For backend status, `status\[\'available\'\]` is now
    `status\[\'operational\'\]` (\#609).
-   Added support for registering third-party providers in
    `register()` (\#602).
-   Order strings in the output of `available_backends()` (\#566)

### Removed

-   Remove Clifford simulator from default available\_backends, until
    its stable release (\#555).
-   Remove ProjectQ simulators for moving to new repository (\#553).
-   Remove QuantumJob class (\#616)

### Fixed

-   Fix issue with unintended inversion of initializer gates (\#573).
-   Fix issue with skip\_transpiler causing some gates to be ignored
    silently (\#562).

## [0.5.4] - 2018-06-11

### Added

-   Performance improvements:
    -   remove deepcopies from dagcircuit, and extra check on qasm()
        (\#523).

### Changed

-   Rename repository to `qiskit-core` (\#530).
-   Repository improvements: new changelog format (\#535), updated issue
    templates (\#531).
-   Renamed the specification schemas (\#464).
-   Convert `LocalJob` tests into unit-tests. (\#526)
-   Move wrapper `load_qasm_*` methods to a submodule (\#533).

### Removed

-   Remove Sympy simulators for moving to new repository (\#514)

### Fixed

-   Fix erroneous density matrix and probabilities in C++ simulator
    (\#518)
-   Fix hardcoded backend mapping tests (\#521)
-   Removed `_modifiers call` from `reapply` (\#534)
-   Fix circuit drawer issue with filename location on windows (\#543)
-   Change initial qubit layout only if the backend coupling map is not
    satisfied (\#527)
-   Fix incorrect unrolling of t to tdg in CircuitBackend (\#557)
-   Fix issue with simulator extension commands not reapplying correctly
    (\#556)

## [0.5.3] - 2018-05-29

### Added

-   load\_qasm\_file / load\_qasm\_string methods

### Changed

-   Dependencies version bumped

### Fixed

-   Crash in the cpp simulator for some linux platforms
-   Fixed some minor bugs

## [0.5.2] - 2018-05-21

### Changed

-   Adding Result.get\_unitary()

### Deprecated

-   Deprecating `ibmqx_hpc_qasm_simulator` and `ibmqx_qasm_simulator` in
    favor of `ibmq_qasm_simulator`.

### Fixed

-   Fixing a Mapper issue.
-   Fixing Windows 7 builds.

## [0.5.1] - 2018-05-15

-   There are no code changes.

    MacOS simulator has been rebuilt with external user libraries
    compiled statically, so there's no need for users to have a
    preinstalled gcc environment.

    Pypi forces us to bump up the version number if we want to upload a
    new package, so this is basically what have changed.

## [0.5.0] - 2018-05-11

### Improvements

-   Introduce providers and rework backends (\#376).
    -   Split backends into `local` and `ibmq`.
    -   Each provider derives from the following classes for its
        specific requirements (`BaseProvider`, `BaseBackend`,
        `BaseJob`).
    -   Allow querying result by both circuit name and
        QuantumCircuit instance.
-   Introduce the Qiskit `wrapper` (\#376).
    -   Introduce convenience wrapper functions around commonly used
        Qiskit components (e.g. `compile` and `execute` functions).
    -   Introduce the DefaultQISKitProvider, which acts as a context
        manager for the current session (e.g. providing easy access
        to all `available_backends`).
    -   Avoid relying on QuantumProgram (eventual deprecation).
    -   The functions are also available as top-level functions (for
        example, `qiskit.get_backend()`).
-   Introduce `BaseJob` class and asynchronous jobs (\#403).
    -   Return `BaseJob` after `run()`.
    -   Mechanisms for querying `status` and `results`, or to
        `cancel` a job.
-   Introduce a `skip_transpiler` flag for `compile()` (\#411).
-   Introduce schemas for validating interfaces between qiskit and
    backends (\#434)
    -   qobj\_schema
    -   result\_schema
    -   job\_status\_schema
    -   default\_pulse\_config\_schema
    -   backend\_config\_schema
    -   backend\_props\_schema
    -   backend\_status\_schema
-   Improve C++ simulator (\#386)
    -   Add `tensor_index.hpp` for multi-partite qubit vector
        indexing.
    -   Add `qubit_vector.hpp` for multi-partite qubit vector
        algebra.
    -   Rework C++ simulator backends to use QubitVector class
        instead of `std::vector`.
-   Improve interface to simulator backends (\#435)
    -   Introduce `local_statevector_simulator_py` and
        `local_statevector_simulator_cpp`.
    -   Introduce aliased and deprecated backend names and
        mechanisms for resolving them.
    -   Introduce optional `compact` flag to query backend names
        only by unique function.
    -   Introduce result convenience functions `get_statevector`,
        `get_unitary`
    -   Add `snapshot` command for caching a copy of the current
        simulator state.
-   Introduce circuit drawing via `circuit_drawer()` and
    `plot_circuit()` (\#295, \#414)
-   Introduce benchmark suite for performance testing
    (`test/performance`) (\#277)
-   Introduce more robust probability testing via assertDictAlmostEqual
    (\#390)
-   Allow combining circuits across both depth and width (\#389)
-   Enforce string token names (\#395)

### Fixed

-   Fix coherent error bug in `local_qasm_simulator_cpp` (\#318)
-   Fix the order and format of result bits obtained from device
    backends (\#430)
-   Fix support for noises in the idle gate of
    `local_clifford_simulator_cpp` (\#440)
-   Fix JobProcessor modifying input qobj (\#392) (and removed
    JobProcessor during \#403)
-   Fix ability to apply all gates on register (\#369)

### Deprecated

-   Some methods of `QuantumProgram` are soon to be deprecated. Please
    use the top-level functions instead.
-   The `Register` instantiation now expects `size, name`. Using
    `name, size` is still supported but will be deprecated in the
    future.
-   Simulators no longer return wavefunction by setting shots=1.
    Instead, use the `local_statevector_simulator`, or explicitly ask
    for `snapshot`.
-   Return `job` instance after `run()`, rather than `result`.
-   Rename simulators according to
    `PROVIDERNAME_SIMPLEALIAS_simulator_LANGUAGEORPROJECT`
-   Move simulator extensions to `qiskit/extensions/simulator`
-   Move Rzz and CSwap to standard extension library

## [0.4.15] - 2018-05-07

### Fixed

-   Fixed an issue with legacy code that was affecting Developers
    Challenge.

## [0.4.14] - 2018-04-18

### Fixed

-   Fixed an issue about handling Basis Gates parameters on backend
    configurations.

## [0.4.13] - 2018-04-16

### Changed

-   OpenQuantumCompiler.dag2json() restored for backward compatibility.

### Fixed

-   Fixes an issue regarding barrier gate misuse in some circumstances.

## [0.4.12] - 2018-03-11

### Changed

-   Improved circuit visualization.
-   Improvements in infrastructure code, mostly tests and build system.
-   Better documentation regarding contributors.

### Fixed

-   A bunch of minor bugs have been fixed.

## [0.4.11] - 2018-03-13

### Added

-   More testing :)

### Changed

-   Stabilizing code related to external dependencies.

### Fixed

-   Fixed bug in circuit drawing where some gates in the standard
    library were not plotting correctly.

## [0.4.10] - 2018-03-06

### Added

-   Chinese translation of README.

### Changed

-   Changes related with infrastructure (linter, tests, automation)
    enhancement.

### Fixed

-   Fix installation issue when simulator cannot be built.
-   Fix bug with auto-generated CNOT coherent error matrix in C++
    simulator.
-   Fix a bug in the async code.

## [0.4.9] - 2018-02-12

### Changed

-   CMake integration.
-   QASM improvements.
-   Mapper optimizer improvements.

### Fixed

-   Some minor C++ Simulator bug-fixes.

## [0.4.8] - 2018-01-29

### Fixed

-   Fix parsing U\_error matrix in C++ Simulator python helper class.
-   Fix display of code-blocks on `.rst` pages.

## [0.4.7] - 2018-01-26

### Changed

-   Changes some naming conventions for `amp_error` noise parameters to
    `calibration_error`.

### Fixed

-   Fixes several bugs with noise implementations in the simulator.
-   Fixes many spelling mistakes in simulator README.

## [0.4.6] - 2018-01-22

### Changed

-   We have upgraded some of out external dependencies to:
    -   matplotlib \>=2.1,\<2.2
    -   networkx\>=1.11,\<2.1
    -   numpy\>=1.13,\<1.15
    -   ply==3.10
    -   scipy\>=0.19,\<1.1
    -   Sphinx\>=1.6,\<1.7
    -   sympy\>=1.0

## [0.4.4] - 2018-01-09

### Changed

-   Update dependencies to more recent versions.

### Fixed

-   Fix bug with process tomography reversing qubit preparation order.

## [0.4.3] - 2018-01-08

### Removed

-   Static compilation has been removed because it seems to be failing
    while installing Qiskit via pip on Mac.

## [0.4.2] - 2018-01-08

### Fixed

-   Minor bug fixing related to pip installation process.

## [0.4.0] - 2018-01-08

### Added

-   Job handling improvements.
    -   Allow asynchronous job submission.
    -   New JobProcessor class: utilizes concurrent.futures.
    -   New QuantumJob class: job description.
-   Modularize circuit \"compilation\".
    -   Takes quantum circuit and information about backend to transform
        circuit into one which can run on the backend.
-   Standardize job description.
    -   All backends take QuantumJob objects which wraps `qobj` program
        description.
-   Simplify addition of backends, where circuits are run/simulated.
    -   `qiskit.backends` package added.
    -   Real devices and simulators are considered \"backends\"
        which inherent from `BaseBackend`.
-   Reorganize and improve Sphinx documentation.
-   Improve unittest framework.
-   Add tools for generating random circuits.
-   New utilities for fermionic Hamiltonians
    (`qiskit/tools/apps/fermion`).
-   New utilities for classical optimization and chemistry
    (`qiskit/tools/apps/optimization`).
-   Randomized benchmarking data handling.
-   Quantum tomography (`qiskit/tools/qcvv`).
    -   Added functions for generating, running and fitting process
        tomography experiments.
-   Quantum information functions (`qiskit/tools/qi`).
    -   Partial trace over subsystems of multi-partite vector.
    -   Partial trace over subsystems of multi-partite matrix.
    -   Flatten an operator to a vector in a specified basis.
    -   Generate random unitary matrix.
    -   Generate random density matrix.
    -   Generate normally distributed complex matrix.
    -   Generate random density matrix from Hilbert-Schmidt metric.
    -   Generate random density matrix from the Bures metric.
    -   Compute Shannon entropy of probability vector.
    -   Compute von Neumann entropy of quantum state.
    -   Compute mutual information of a bipartite state.
    -   Compute the entanglement of formation of quantum state.
-   Visualization improvements (`qiskit/tools`).
    -   Wigner function representation.
    -   Latex figure of circuit.
-   Use python logging facility for info, warnings, etc.
-   Auto-deployment of sphinx docs to github pages.
-   Check IBMQuantumExperience version at runtime.
-   Add QuantumProgram method to reconfigure already generated qobj.
-   Add Japanese introductory documentation (`doc/ja`).
-   Add Korean translation of readme (`doc/ko`).
-   Add appveyor for continuous integration on Windows.
-   Enable new IBM Q parameters for hub/group/project.
-   Add QuantumProgram methods for destroying registers and circuits.
-   Use Sympy for evaluating expressions.
-   Add support for ibmqx\_hpc\_qasm\_simulator backend.
-   Add backend interface to Project Q C++ simulator.
    -   Requires installation of Project Q.
-   Introduce `Initialize` class.
    -   Generates circuit which initializes qubits in arbitrary state.
-   Introduce `local_qiskit_simulator` a C++ simulator with realistic noise.
    -   Requires C++ build environment for `make`-based build.
-   Introduce `local_clifford_simulator` a C++ Clifford simulator.
    -   Requires C++ build environment for `make`-based build.

### Changed

-   The standard extension for creating U base gates has been modified
    to be consistent with the rest of the gate APIs (see \#203).

### Removed

-   The `silent` parameter has been removed from a number of
    `QuantumProgram` methods. The same behaviour can be achieved now by
    using the `enable_logs()` and `disable_logs()` methods, which use
    the standard Python logging.

### Fixed

-   Fix basis gates (\#76).
-   Enable QASM parser to work in multiuser environments.
-   Correct operator precedence when parsing expressions (\#190).
-   Fix \"math domain error\" in mapping (\#111, \#151).

[UNRELEASED]: https://github.com/Qiskit/qiskit-terra/compare/0.8.2...HEAD
[0.8.2]: https://github.com/Qiskit/qiskit-terra/compare/0.8.1...0.8.2
[0.8.1]: https://github.com/Qiskit/qiskit-terra/compare/0.8.0...0.8.1
[0.8.0]: https://github.com/Qiskit/qiskit-terra/compare/0.7.2...0.8.0
[0.7.2]: https://github.com/Qiskit/qiskit-terra/compare/0.7.1...0.7.2
[0.7.1]: https://github.com/Qiskit/qiskit-terra/compare/0.7.0...0.7.1
[0.7.0]: https://github.com/Qiskit/qiskit-terra/compare/0.6.0...0.7.0
[0.6.0]: https://github.com/Qiskit/qiskit-terra/compare/0.5.7...0.6.0
[0.5.7]: https://github.com/Qiskit/qiskit-terra/compare/0.5.6...0.5.7
[0.5.6]: https://github.com/Qiskit/qiskit-terra/compare/0.5.5...0.5.6
[0.5.5]: https://github.com/Qiskit/qiskit-terra/compare/0.5.4...0.5.5
[0.5.4]: https://github.com/Qiskit/qiskit-terra/compare/0.5.3...0.5.4
[0.5.3]: https://github.com/Qiskit/qiskit-terra/compare/0.5.2...0.5.3
[0.5.2]: https://github.com/Qiskit/qiskit-terra/compare/0.5.1...0.5.2
[0.5.1]: https://github.com/Qiskit/qiskit-terra/compare/0.5.0...0.5.1
[0.5.0]: https://github.com/Qiskit/qiskit-terra/compare/0.4.15...0.5.0
[0.4.15]: https://github.com/Qiskit/qiskit-terra/compare/0.4.14...0.4.15
[0.4.14]: https://github.com/Qiskit/qiskit-terra/compare/0.4.13...0.4.14
[0.4.13]: https://github.com/Qiskit/qiskit-terra/compare/0.4.12...0.4.13
[0.4.12]: https://github.com/Qiskit/qiskit-terra/compare/0.4.11...0.4.12
[0.4.11]: https://github.com/Qiskit/qiskit-terra/compare/0.4.10...0.4.11
[0.4.10]: https://github.com/Qiskit/qiskit-terra/compare/0.4.9...0.4.10
[0.4.9]: https://github.com/Qiskit/qiskit-terra/compare/0.4.8...0.4.9
[0.4.8]: https://github.com/Qiskit/qiskit-terra/compare/0.4.7...0.4.8
[0.4.7]: https://github.com/Qiskit/qiskit-terra/compare/0.4.6...0.4.7
[0.4.6]: https://github.com/Qiskit/qiskit-terra/compare/0.4.5...0.4.6
[0.4.4]: https://github.com/Qiskit/qiskit-terra/compare/0.4.3...0.4.4
[0.4.3]: https://github.com/Qiskit/qiskit-terra/compare/0.4.2...0.4.3
[0.4.2]: https://github.com/Qiskit/qiskit-terra/compare/0.4.1...0.4.2
[0.4.0]: https://github.com/Qiskit/qiskit-terra/compare/0.3.16...0.4.0

[Keep a Changelog]: http://keepachangelog.com/en/1.0.0/<|MERGE_RESOLUTION|>--- conflicted
+++ resolved
@@ -53,12 +53,9 @@
 
 ### Changed
 
-<<<<<<< HEAD
 -   `pulse.samplers` module has now been moved to `pulse.pulse_lib.samplers`.
-=======
 -   The number of memory slots required will now be inferred from the supplied
     schedules if `memory_slots` is not supplied.
->>>>>>> 771d31c8
 -   All circuit drawers now express most commonly used fractions
     of PI (\#2808).
 -   Set default repetition time to be the first available.
