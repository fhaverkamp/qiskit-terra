--- conflicted
+++ resolved
@@ -19,9 +19,6 @@
                        SamplePulse, Snapshot, Kernel, Discriminator, functional_pulse)
 from .configuration import LoConfig, LoRange
 from .schedule import Schedule
-<<<<<<< HEAD
 from .cmd_def import CmdDef
 from .exceptions import PulseError
-=======
-from .interfaces import ScheduleComponent
->>>>>>> bf02ae46
+from .interfaces import ScheduleComponent