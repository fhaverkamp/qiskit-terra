--- conflicted
+++ resolved
@@ -13,19 +13,11 @@
 # that they have been altered from the originals.
 
 """Module for Pulses."""
-<<<<<<< HEAD
 from .channels import (DeviceSpecification, DriveChannel, MeasureChannel, AcquireChannel,
                        ControlChannel, RegisterSlot, MemorySlot)
-from .commands import (Acquire, FrameChange, PersistentValue, SamplePulse, Snapshot,
-                       Kernel, Discriminator, functional_pulse)
+from .commands import (Instruction, Acquire, FrameChange, PersistentValue,
+                       SamplePulse, Snapshot, Kernel, Discriminator, functional_pulse)
 from .configuration import LoConfig, LoRange
 from .schedule import Schedule
 from .cmd_def import CmdDef
-=======
-from .channels import DeviceSpecification
-from .commands import (Instruction, Acquire, FrameChange, PersistentValue,
-                       SamplePulse, Snapshot, Kernel, Discriminator, functional_pulse)
-from .configuration import LoConfig
-from .schedule import Schedule
->>>>>>> 2de265eb
 from .exceptions import PulseError