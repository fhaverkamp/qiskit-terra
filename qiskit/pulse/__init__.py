# -*- coding: utf-8 -*-

# This code is part of Qiskit.
#
# (C) Copyright IBM 2017, 2019.
#
# This code is licensed under the Apache License, Version 2.0. You may
# obtain a copy of this license in the LICENSE.txt file in the root directory
# of this source tree or at http://www.apache.org/licenses/LICENSE-2.0.
#
# Any modifications or derivative works of this code must retain this
# copyright notice, and modified files need to carry a notice indicating
# that they have been altered from the originals.

"""Module for Pulses."""
from .channels import (DeviceSpecification, DriveChannel, MeasureChannel, AcquireChannel,
                       ControlChannel, RegisterSlot, MemorySlot)
from .commands import (Acquire, FrameChange, PersistentValue, SamplePulse, Snapshot,
                       Kernel, Discriminator, functional_pulse)
from .configuration import LoConfig, LoRange
from .schedule import Schedule
<<<<<<< HEAD
from .interfaces import ScheduleComponent
=======
from .cmd_def import CmdDef
from .exceptions import PulseError
>>>>>>> 52b9d37f
<|MERGE_RESOLUTION|>--- conflicted
+++ resolved
@@ -19,9 +19,6 @@
                        Kernel, Discriminator, functional_pulse)
 from .configuration import LoConfig, LoRange
 from .schedule import Schedule
-<<<<<<< HEAD
-from .interfaces import ScheduleComponent
-=======
 from .cmd_def import CmdDef
 from .exceptions import PulseError
->>>>>>> 52b9d37f
+from .interfaces import ScheduleComponent