--- conflicted
+++ resolved
@@ -6,15 +6,8 @@
 # the LICENSE.txt file in the root directory of this source tree.
 
 """Module for Pulses."""
-<<<<<<< HEAD
-from qiskit.pulse.commands import (Acquire, FrameChange, PersistentValue,
-                                   SamplePulse, Snapshot,
-                                   Kernel, Discriminator, function)
-from qiskit.pulse.schedule import Schedule
-from qiskit.pulse.channels import DeviceSpecification
-=======
-
 from qiskit.pulse.commands import (Acquire, FrameChange, PersistentValue,
                                    SamplePulse, Snapshot,
                                    Kernel, Discriminator, functional_pulse)
->>>>>>> 555e60fb
+from qiskit.pulse.schedule import Schedule
+from qiskit.pulse.channels import DeviceSpecification