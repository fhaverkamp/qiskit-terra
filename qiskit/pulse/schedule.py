--- conflicted
+++ resolved
@@ -15,12 +15,8 @@
 """Schedule."""
 
 import itertools
-<<<<<<< HEAD
-from typing import List, Tuple, Iterable, Union, Dict, Callable, Optional
-=======
 import abc
 from typing import List, Tuple, Iterable, Union, Dict, Callable, Set, Optional, Type
->>>>>>> 508feafe
 
 from . import ops
 from .timeslots import Interval
@@ -194,13 +190,6 @@
         """Return a new schedule which is the flattened schedule contained all `instructions`."""
         return ops.flatten(self)
 
-<<<<<<< HEAD
-    def draw(self, dt: float = 1, style: Optional['SchedStyle'] = None,
-             filename: Optional[str] = None, interp_method: Optional[Callable] = None,
-             scaling: float = 1, channels_to_plot: Optional[List[Channel]] = None,
-             plot_all: bool = False, plot_range: Optional[Tuple[float]] = None,
-             interactive: bool = False, table: bool = True, label: bool = False,
-=======
     def filter(self, *filter_funcs: List[Callable],
                channels: Optional[Iterable[Channel]] = None,
                instruction_types: Optional[Iterable[Type['Instruction']]] = None,
@@ -288,12 +277,11 @@
             valid_subschedules = [sched for sched in valid_subschedules if filter_func(sched)]
         return Schedule(*valid_subschedules, name="{name}-filtered".format(name=self.name))
 
-    def draw(self, dt: float = 1, style=None,
-             filename: str = None, interp_method: Callable = None, scaling: float = 1,
-             channels_to_plot: List[Channel] = None, plot_all: bool = False,
-             plot_range: Tuple[float] = None, interactive: bool = False,
-             table: bool = True, label: bool = False,
->>>>>>> 508feafe
+    def draw(self, dt: float = 1, style: Optional['SchedStyle'] = None,
+             filename: Optional[str] = None, interp_method: Optional[Callable] = None,
+             scaling: float = 1, channels_to_plot: Optional[List[Channel]] = None,
+             plot_all: bool = False, plot_range: Optional[Tuple[float]] = None,
+             interactive: bool = False, table: bool = True, label: bool = False,
              framechange: bool = True):
         """Plot the schedule.
 
