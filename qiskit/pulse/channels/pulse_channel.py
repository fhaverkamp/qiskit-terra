from abc import ABCMeta, abstractmethod


class PulseChannel(metaclass=ABCMeta):
    """Pulse Channel."""

    @abstractmethod
    def __init__(self, index: int):
        self.index = index

    def __str__(self):
<<<<<<< HEAD
        return '%s%d'.format(self.__class__.prefix, self.index)
=======
        return '%s%d' % (self.__class__.prefix, self.index)
>>>>>>> 81cf3d4b

    @property
    def name(self):
        return str(self)

    def __eq__(self, other):
        """Two channels are the same if they are of the same type, and have the same index.

        Args:
            other (PulseChannel): other PulseChannel

        Returns:
            bool: are self and other equal.
        """
        if type(self) is type(other) and \
                self.index == other.index:
            return True
        return False<|MERGE_RESOLUTION|>--- conflicted
+++ resolved
@@ -9,11 +9,7 @@
         self.index = index
 
     def __str__(self):
-<<<<<<< HEAD
-        return '%s%d'.format(self.__class__.prefix, self.index)
-=======
         return '%s%d' % (self.__class__.prefix, self.index)
->>>>>>> 81cf3d4b
 
     @property
     def name(self):
