--- conflicted
+++ resolved
@@ -9,12 +9,9 @@
 Snapshot.
 """
 
-<<<<<<< HEAD
 from qiskit.pulse.channels import SnapshotChannel
 from qiskit.pulse.common.interfaces import Instruction
 from qiskit.pulse.common.timeslots import TimeslotOccupancy
-=======
->>>>>>> 04a48b98
 from .pulse_command import PulseCommand
 
 
@@ -30,13 +27,7 @@
                 The types of snapshots offered are defined in a separate specification
                 document for simulators.
         """
-
-<<<<<<< HEAD
-        super().__init__(duration=0, name='snapshot')
-=======
-        super(Snapshot, self).__init__(duration=0)
->>>>>>> 04a48b98
-
+        super().__init__(duration=0)
         self.label = label
         self.type = snap_type
         self._channel = SnapshotChannel()
