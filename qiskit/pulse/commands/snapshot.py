# -*- coding: utf-8 -*-

# Copyright 2019, IBM.
#
# This source code is licensed under the Apache License, Version 2.0 found in
# the LICENSE.txt file in the root directory of this source tree.

"""
Snapshot.
"""

from qiskit.pulse.channels import SnapshotChannel
<<<<<<< HEAD
from qiskit.pulse.common.interfaces import Instruction
=======
from qiskit.pulse.common.command_schedule import PrimitiveInstruction
>>>>>>> c622c06f
from qiskit.pulse.common.timeslots import TimeslotOccupancy
from .pulse_command import PulseCommand


<<<<<<< HEAD
class Snapshot(PulseCommand, Instruction):
=======
class Snapshot(PulseCommand, PrimitiveInstruction):
>>>>>>> c622c06f
    """Snapshot."""

    def __init__(self, label, snap_type):
        """Create new snapshot command.

        Args:
            label (str): Snapshot label which is used to identify the snapshot in the output.
            snap_type (str): Type of snapshot, e.g., “state” (take a snapshot of the quantum state).
                The types of snapshots offered are defined in a separate specification
                document for simulators.
        """
        super().__init__(duration=0)
        self.label = label
        self.type = snap_type
        self._channel = SnapshotChannel()
        self._occupancy = TimeslotOccupancy([])

    def __eq__(self, other):
        """Two Snapshots are the same if they are of the same type
        and have the same label and type.

        Args:
            other (Snapshot): other Snapshot,

        Returns:
            bool: are self and other equal.
        """
        if type(self) is type(other) and \
                self.label == other.label and \
                self.type == other.type:
            return True
        return False

    @property
    def duration(self):
        return 0

    @property
    def occupancy(self):
        return self._occupancy

    @property
    def command(self) -> 'Snapshot':
        """Snapshot command. """
        return self

    @property
    def channel(self) -> SnapshotChannel:
        """Snapshot channel. """
        return self._channel

    def __repr__(self):
        return '%s(%s, %s) >> %s' % (self.__class__.__name__, self.label, self.type, self._channel)<|MERGE_RESOLUTION|>--- conflicted
+++ resolved
@@ -10,20 +10,12 @@
 """
 
 from qiskit.pulse.channels import SnapshotChannel
-<<<<<<< HEAD
-from qiskit.pulse.common.interfaces import Instruction
-=======
 from qiskit.pulse.common.command_schedule import PrimitiveInstruction
->>>>>>> c622c06f
 from qiskit.pulse.common.timeslots import TimeslotOccupancy
 from .pulse_command import PulseCommand
 
 
-<<<<<<< HEAD
-class Snapshot(PulseCommand, Instruction):
-=======
 class Snapshot(PulseCommand, PrimitiveInstruction):
->>>>>>> c622c06f
     """Snapshot."""
 
     def __init__(self, label, snap_type):
