# -*- coding: utf-8 -*-

# This code is part of Qiskit.
#
# (C) Copyright IBM 2019.
#
# This code is licensed under the Apache License, Version 2.0. You may
# obtain a copy of this license in the LICENSE.txt file in the root directory
# of this source tree or at http://www.apache.org/licenses/LICENSE-2.0.
#
# Any modifications or derivative works of this code must retain this
# copyright notice, and modified files need to carry a notice indicating
# that they have been altered from the originals.

"""
Sample pulse.
"""
from typing import Callable, Union, List, Optional

import numpy as np

from qiskit.pulse.channels import PulseChannel
from qiskit.pulse.exceptions import PulseError

from .instruction import Instruction
from .command import Command


class SamplePulse(Command):
    """Container for functional pulse."""

<<<<<<< HEAD
    def __init__(self, samples: Union[np.ndarray, List[complex]], name: Optional[str] = None):
=======
    prefix = 'p'

    def __init__(self, samples, name=None):
>>>>>>> 508feafe
        """Create new sample pulse command.

        Args:
            samples: Complex array of pulse envelope
            name: Unique name to identify the pulse
        Raises:
            PulseError: when pulse envelope amplitude exceeds 1
        """
        super().__init__(duration=len(samples))

        if np.any(np.abs(samples) > 1):
            raise PulseError('Absolute value of pulse envelope amplitude exceeds 1.')

        self._samples = np.asarray(samples, dtype=np.complex_)
        self._name = SamplePulse.create_name(name)

    @property
    def samples(self):
        """Return sample values."""
        return self._samples

    def draw(self, dt: float = 1, style: Optional['PulseStyle'] = None,
             filename: Optional[str] = None, interp_method: Optional[Callable] = None,
             scaling: float = 1, interactive: bool = False):
        """Plot the interpolated envelope of pulse.

        Args:
            dt: Time interval of samples.
            style: A style sheet to configure plot appearance
            filename: Name required to save pulse image
            interp_method: A function for interpolation
            scaling: Relative visual scaling of waveform amplitudes
            interactive: When set true show the circuit in a new window
                (this depends on the matplotlib backend being used supporting this)

        Returns:
            matplotlib.figure: A matplotlib figure object of the pulse envelope
        """
        # pylint: disable=invalid-name, cyclic-import

        from qiskit import visualization

        return visualization.pulse_drawer(self, dt=dt, style=style, filename=filename,
                                          interp_method=interp_method, scaling=scaling,
                                          interactive=interactive)

    def __eq__(self, other: 'SamplePulse'):
        """Two SamplePulses are the same if they are of the same type
        and have the same name and samples.

        Args:
            other: other SamplePulse

        Returns:
            bool: are self and other equal
        """
        if super().__eq__(other) and \
                (self._samples == other._samples).all():
            return True
        return False

    def __hash__(self):
        return hash((super().__hash__(), self._samples.tostring()))

    def __repr__(self):
        return '%s(%s, duration=%d)' % (self.__class__.__name__, self.name, self.duration)

    # pylint: disable=arguments-differ
    def to_instruction(self, channel: PulseChannel,
                       name: Optional[str] = None) -> 'PulseInstruction':
        return PulseInstruction(self, channel, name=name)
    # pylint: enable=arguments-differ


class PulseInstruction(Instruction):
    """Instruction to drive a pulse to an `PulseChannel`."""

    def __init__(self, command: SamplePulse, channel: PulseChannel, name: Optional[str] = None):
        super().__init__(command, channel, name=name)<|MERGE_RESOLUTION|>--- conflicted
+++ resolved
@@ -29,13 +29,9 @@
 class SamplePulse(Command):
     """Container for functional pulse."""
 
-<<<<<<< HEAD
-    def __init__(self, samples: Union[np.ndarray, List[complex]], name: Optional[str] = None):
-=======
     prefix = 'p'
 
-    def __init__(self, samples, name=None):
->>>>>>> 508feafe
+    def __init__(self, samples: Union[np.ndarray, List[complex]], name: Optional[str] = None):
         """Create new sample pulse command.
 
         Args:
