# -*- coding: utf-8 -*-

# Copyright 2018, IBM.
#
# This source code is licensed under the Apache License, Version 2.0 found in
# the LICENSE.txt file in the root directory of this source tree.

# pylint: disable=missing-docstring,broad-except
# pylint: disable=redefined-builtin
# pylint: disable=too-many-function-args

"""IBMQ Remote Backend Qobj Tests"""

import os
import unittest
<<<<<<< HEAD
import functools
=======
from qiskit import transpiler
from qiskit.backends import JobError
from qiskit.backends.ibmq.ibmqjob import IBMQJob
>>>>>>> 62454b22
from qiskit import (ClassicalRegister, QuantumCircuit, QuantumRegister, compile)
from qiskit import IBMQ, Aer
from qiskit.qasm import pi
<<<<<<< HEAD
from ..common import require_multiple_credentials, JobTestCase, slow_test

# Timeout duration
TIMEOUT = os.getenv("IBMQ_TIMEOUT", 10)


def once_per_qobj_backend(test):
    """
    Test Qobj support on all backends claiming to support Qobj.
    This way VCR creates a single cassette for each test.
    """

    @require_multiple_credentials
    @functools.wraps(test)
    def _wrapper(self, *args, credentials=[], **kwargs):
        for qe_token, qe_url in credentials:
            IBMQ.enable_account(qe_token, qe_url)
        for backend in IBMQ.backends():
            config = backend.configuration()
            if config['allow_q_object']:
                with self.subTest(backend=backend):
                    backend_test = test if config['simulator'] else slow_test(test)
                    backend_test(self, backend, *args, **kwargs)
    return _wrapper


class TestBackendQobj(JobTestCase):

    def setUp(self):
        # pylint: disable=arguments-differ
        super().setUp()
        self._local_backend = Aer.get_backend('qasm_simulator_py')

    @once_per_qobj_backend
    def test_operational(self, remote_backend):
        """Test if backend is operational.
=======
from ..common import requires_qe_access, JobTestCase


class TestBackendQobj(JobTestCase):

    @requires_qe_access
    def setUp(self, qe_token, qe_url):
        # pylint: disable=arguments-differ
        super().setUp()
        IBMQ.enable_account(qe_token, qe_url)
        self._local_backend = Aer.get_backend('qasm_simulator_py')
        self._remote_backend = IBMQ.get_backend('ibmq_qasm_simulator')
        self.log.info('Remote backend: %s', self._remote_backend.name())
        self.log.info('Local backend: %s', self._local_backend.name())

    @requires_qe_access
    def test_operational(self, **_):
        """Test if backend is operational.
        """
        self.assertTrue(self._remote_backend.status()['operational'])

    @requires_qe_access
    def test_allow_qobj(self, **_):
        """Test if backend support Qobj.
>>>>>>> 62454b22
        """
        self.assertTrue(remote_backend.status()['operational'])

<<<<<<< HEAD
    @once_per_qobj_backend
    def test_one_qubit_no_operation(self, remote_backend):
=======
    @requires_qe_access
    def test_one_qubit_no_operation(self, **_):
>>>>>>> 62454b22
        """Test one circuit, one register, in-order readout.
        """
        qr = QuantumRegister(1)
        cr = ClassicalRegister(1)
        circ = QuantumCircuit(qr, cr)
        circ.measure(qr[0], cr[0])

        qobj = compile(circ, remote_backend)
        result_remote = remote_backend.run(qobj).result(timeout=TIMEOUT)
        result_local = self._local_backend.run(qobj).result()
        self.assertDictAlmostEqual(result_remote.get_counts(circ),
                                   result_local.get_counts(circ), delta=100)

<<<<<<< HEAD
    @once_per_qobj_backend
    def test_one_qubit_operation(self, remote_backend):
=======
    @requires_qe_access
    def test_one_qubit_operation(self, **_):
>>>>>>> 62454b22
        """Test one circuit, one register, in-order readout.
        """
        qr = QuantumRegister(1)
        cr = ClassicalRegister(1)
        circ = QuantumCircuit(qr, cr)
        circ.x(qr[0])
        circ.measure(qr[0], cr[0])

        qobj = compile(circ, remote_backend)
        result_remote = remote_backend.run(qobj).result(timeout=TIMEOUT)
        result_local = self._local_backend.run(qobj).result()
        self.assertDictAlmostEqual(result_remote.get_counts(circ),
                                   result_local.get_counts(circ), delta=100)

<<<<<<< HEAD
    @once_per_qobj_backend
    def test_simple_circuit(self, remote_backend):
=======
    @requires_qe_access
    def test_simple_circuit(self, **_):
>>>>>>> 62454b22
        """Test one circuit, one register, in-order readout.
        """
        config = remote_backend.configuration()
        n_qubits = config['n_qubits']
        if n_qubits < 4 or config.get('n_registers', n_qubits) < 4:
            self.skipTest('Backend does not have enough qubits or registers to run test.')
        qr = QuantumRegister(4)
        cr = ClassicalRegister(4)
        circ = QuantumCircuit(qr, cr)
        circ.x(qr[0])
        circ.x(qr[2])
        circ.measure(qr[0], cr[0])
        circ.measure(qr[1], cr[1])
        circ.measure(qr[2], cr[2])
        circ.measure(qr[3], cr[3])

        qobj = compile(circ, remote_backend)
        result_remote = remote_backend.run(qobj).result(timeout=TIMEOUT)
        result_local = self._local_backend.run(qobj).result()
        self.assertDictAlmostEqual(result_remote.get_counts(circ),
                                   result_local.get_counts(circ), delta=100)

<<<<<<< HEAD
    @once_per_qobj_backend
    def test_readout_order(self, remote_backend):
=======
    @requires_qe_access
    def test_readout_order(self, **_):
>>>>>>> 62454b22
        """Test one circuit, one register, out-of-order readout.
        """
        config = remote_backend.configuration()
        n_qubits = config['n_qubits']
        if n_qubits < 4 or config.get('n_registers', n_qubits) < 4:
            self.skipTest('Backend does not have enough qubits or registers to run test.')
        qr = QuantumRegister(4)
        cr = ClassicalRegister(4)
        circ = QuantumCircuit(qr, cr)
        circ.x(qr[0])
        circ.x(qr[2])
        circ.measure(qr[0], cr[2])
        circ.measure(qr[1], cr[0])
        circ.measure(qr[2], cr[1])
        circ.measure(qr[3], cr[3])

        qobj_remote = compile(circ, remote_backend)
        qobj_local = compile(circ, self._local_backend)
        result_remote = remote_backend.run(qobj_remote).result()
        result_local = self._local_backend.run(qobj_local).result()
        self.assertDictAlmostEqual(result_remote.get_counts(circ),
                                   result_local.get_counts(circ), delta=100)

<<<<<<< HEAD
    @once_per_qobj_backend
    def test_multi_register(self, remote_backend):
=======
    @requires_qe_access
    def test_multi_register(self, **_):
>>>>>>> 62454b22
        """Test one circuit, two registers, out-of-order readout.
        """
        config = remote_backend.configuration()
        n_qubits = config['n_qubits']
        if n_qubits < 4 or config.get('n_registers', n_qubits) < 4:
            self.skipTest('Backend does not have enough qubits or registers to run test.')
        qr1 = QuantumRegister(2)
        qr2 = QuantumRegister(2)
        cr1 = ClassicalRegister(3)
        cr2 = ClassicalRegister(1)
        circ = QuantumCircuit(qr1, qr2, cr1, cr2)
        circ.h(qr1[0])
        circ.cx(qr1[0], qr2[1])
        circ.h(qr2[0])
        circ.cx(qr2[0], qr1[1])
        circ.x(qr1[1])
        circ.measure(qr1[0], cr2[0])
        circ.measure(qr1[1], cr1[0])
        circ.measure(qr1[1], cr2[0])
        circ.measure(qr1[1], cr1[2])
        circ.measure(qr2[0], cr1[2])
        circ.measure(qr2[1], cr1[1])

        qobj = compile(circ, remote_backend)
        result_remote = remote_backend.run(qobj).result(timeout=TIMEOUT)
        result_local = self._local_backend.run(qobj).result()
        self.assertDictAlmostEqual(result_remote.get_counts(circ),
                                   result_local.get_counts(circ), delta=100)

<<<<<<< HEAD
    @once_per_qobj_backend
    def test_multi_circuit(self, remote_backend):
=======
    @requires_qe_access
    def test_multi_circuit(self, **_):
>>>>>>> 62454b22
        """Test two circuits, two registers, out-of-order readout.
        """
        config = remote_backend.configuration()
        n_qubits = config['n_qubits']
        if n_qubits < 4 or config.get('n_registers', n_qubits) < 4:
            self.skipTest('Backend does not have enough qubits or registers to run test.')
        qr1 = QuantumRegister(2)
        qr2 = QuantumRegister(2)
        cr1 = ClassicalRegister(3)
        cr2 = ClassicalRegister(1)
        circ1 = QuantumCircuit(qr1, qr2, cr1, cr2)
        circ1.h(qr1[0])
        circ1.cx(qr1[0], qr2[1])
        circ1.h(qr2[0])
        circ1.cx(qr2[0], qr1[1])
        circ1.x(qr1[1])
        circ1.measure(qr1[0], cr2[0])
        circ1.measure(qr1[1], cr1[0])
        circ1.measure(qr1[0], cr2[0])
        circ1.measure(qr1[1], cr1[2])
        circ1.measure(qr2[0], cr1[2])
        circ1.measure(qr2[1], cr1[1])
        circ2 = QuantumCircuit(qr1, qr2, cr1)
        circ2.h(qr1[0])
        circ2.cx(qr1[0], qr1[1])
        circ2.h(qr2[1])
        circ2.cx(qr2[1], qr1[1])
        circ2.measure(qr1[0], cr1[0])
        circ2.measure(qr1[1], cr1[1])
        circ2.measure(qr1[0], cr1[2])
        circ2.measure(qr2[1], cr1[2])

        qobj = compile([circ1, circ2], remote_backend)
        result_remote = remote_backend.run(qobj).result(timeout=TIMEOUT)
        result_local = self._local_backend.run(qobj).result()
        self.assertDictAlmostEqual(result_remote.get_counts(circ1),
                                   result_local.get_counts(circ1), delta=100)
        self.assertDictAlmostEqual(result_remote.get_counts(circ2),
                                   result_local.get_counts(circ2), delta=100)

<<<<<<< HEAD
    @once_per_qobj_backend
    def test_conditional_operation(self, remote_backend):
=======
    @requires_qe_access
    def test_conditional_operation(self, **_):
>>>>>>> 62454b22
        """Test conditional operation.
        """
        config = remote_backend.configuration()
        if config.get('conditional', False):
            self.skipTest('Backend does not support conditional tests')
        qr = QuantumRegister(1)
        cr = ClassicalRegister(1)
        circ = QuantumCircuit(qr, cr)
        circ.x(qr[0])
        circ.measure(qr[0], cr[0])
        circ.x(qr[0]).c_if(cr, 1)

        qobj = compile(circ, remote_backend)
        result_remote = remote_backend.run(qobj).result(timeout=TIMEOUT)
        result_local = self._local_backend.run(qobj).result()
        self.assertDictAlmostEqual(result_remote.get_counts(circ),
                                   result_local.get_counts(circ), delta=100)

<<<<<<< HEAD
    @once_per_qobj_backend
    def test_atlantic_circuit(self, remote_backend):
=======
    @requires_qe_access
    def test_atlantic_circuit(self, **_):
>>>>>>> 62454b22
        """Test Atlantis deterministic ry operation.
        """
        config = remote_backend.configuration()
        n_qubits = config['n_qubits']
        if n_qubits < 3 or config.get('n_registers', n_qubits) < 3:
            self.skipTest('Backend does not have enough qubits or registers to run test.')
        qr = QuantumRegister(3)
        cr = ClassicalRegister(3)
        circ = QuantumCircuit(qr, cr)
        circ.ry(pi, qr[0])
        circ.ry(pi, qr[2])
        circ.measure(qr, cr)

        qobj = compile(circ, remote_backend)
        result_remote = remote_backend.run(qobj).result(timeout=TIMEOUT)
        result_local = self._local_backend.run(qobj).result()
        self.assertDictAlmostEqual(result_remote.get_counts(circ),
                                   result_local.get_counts(circ), delta=100)
<<<<<<< HEAD
=======


class TestQObjectBasedIBMQJob(JobTestCase):
    """Test jobs supporting QObject."""

    def setUp(self):
        super().setUp()
        self._testing_device = os.getenv('IBMQ_QOBJ_DEVICE', None)
        self._qe_token = os.getenv('IBMQ_TOKEN', None)
        self._qe_url = os.getenv('IBMQ_QOBJ_URL')
        if not self._testing_device or not self._qe_token or not self._qe_url:
            self.skipTest('No credentials or testing device available for '
                          'testing Qobj capabilities.')

        IBMQ.enable_account(self._qe_token, self._qe_url)
        self._backend = IBMQ.get_backend(self._testing_device)

        self._qc = _bell_circuit()

    def test_qobject_enabled_job(self):
        """Job should be an instance of IBMQJob."""
        qobj = transpiler.compile(self._qc, self._backend)
        job = self._backend.run(qobj)
        self.assertIsInstance(job, IBMQJob)

    def test_qobject_result(self):
        """Jobs can be retrieved."""
        qobj = transpiler.compile(self._qc, self._backend)
        job = self._backend.run(qobj)
        try:
            job.result()
        except JobError as err:
            self.fail(err)


def _bell_circuit():
    qr = QuantumRegister(2, 'q')
    cr = ClassicalRegister(2, 'c')
    qc = QuantumCircuit(qr, cr)
    qc.h(qr[0])
    qc.cx(qr[0], qr[1])
    qc.measure(qr, cr)
    return qc
>>>>>>> 62454b22


if __name__ == '__main__':
    unittest.main(verbosity=2)<|MERGE_RESOLUTION|>--- conflicted
+++ resolved
@@ -13,17 +13,12 @@
 
 import os
 import unittest
-<<<<<<< HEAD
-import functools
-=======
 from qiskit import transpiler
 from qiskit.backends import JobError
 from qiskit.backends.ibmq.ibmqjob import IBMQJob
->>>>>>> 62454b22
 from qiskit import (ClassicalRegister, QuantumCircuit, QuantumRegister, compile)
 from qiskit import IBMQ, Aer
 from qiskit.qasm import pi
-<<<<<<< HEAD
 from ..common import require_multiple_credentials, JobTestCase, slow_test
 
 # Timeout duration
@@ -60,42 +55,11 @@
     @once_per_qobj_backend
     def test_operational(self, remote_backend):
         """Test if backend is operational.
-=======
-from ..common import requires_qe_access, JobTestCase
-
-
-class TestBackendQobj(JobTestCase):
-
-    @requires_qe_access
-    def setUp(self, qe_token, qe_url):
-        # pylint: disable=arguments-differ
-        super().setUp()
-        IBMQ.enable_account(qe_token, qe_url)
-        self._local_backend = Aer.get_backend('qasm_simulator_py')
-        self._remote_backend = IBMQ.get_backend('ibmq_qasm_simulator')
-        self.log.info('Remote backend: %s', self._remote_backend.name())
-        self.log.info('Local backend: %s', self._local_backend.name())
-
-    @requires_qe_access
-    def test_operational(self, **_):
-        """Test if backend is operational.
-        """
-        self.assertTrue(self._remote_backend.status()['operational'])
-
-    @requires_qe_access
-    def test_allow_qobj(self, **_):
-        """Test if backend support Qobj.
->>>>>>> 62454b22
         """
         self.assertTrue(remote_backend.status()['operational'])
 
-<<<<<<< HEAD
     @once_per_qobj_backend
     def test_one_qubit_no_operation(self, remote_backend):
-=======
-    @requires_qe_access
-    def test_one_qubit_no_operation(self, **_):
->>>>>>> 62454b22
         """Test one circuit, one register, in-order readout.
         """
         qr = QuantumRegister(1)
@@ -109,13 +73,8 @@
         self.assertDictAlmostEqual(result_remote.get_counts(circ),
                                    result_local.get_counts(circ), delta=100)
 
-<<<<<<< HEAD
     @once_per_qobj_backend
     def test_one_qubit_operation(self, remote_backend):
-=======
-    @requires_qe_access
-    def test_one_qubit_operation(self, **_):
->>>>>>> 62454b22
         """Test one circuit, one register, in-order readout.
         """
         qr = QuantumRegister(1)
@@ -130,13 +89,8 @@
         self.assertDictAlmostEqual(result_remote.get_counts(circ),
                                    result_local.get_counts(circ), delta=100)
 
-<<<<<<< HEAD
     @once_per_qobj_backend
     def test_simple_circuit(self, remote_backend):
-=======
-    @requires_qe_access
-    def test_simple_circuit(self, **_):
->>>>>>> 62454b22
         """Test one circuit, one register, in-order readout.
         """
         config = remote_backend.configuration()
@@ -159,13 +113,8 @@
         self.assertDictAlmostEqual(result_remote.get_counts(circ),
                                    result_local.get_counts(circ), delta=100)
 
-<<<<<<< HEAD
     @once_per_qobj_backend
     def test_readout_order(self, remote_backend):
-=======
-    @requires_qe_access
-    def test_readout_order(self, **_):
->>>>>>> 62454b22
         """Test one circuit, one register, out-of-order readout.
         """
         config = remote_backend.configuration()
@@ -189,13 +138,8 @@
         self.assertDictAlmostEqual(result_remote.get_counts(circ),
                                    result_local.get_counts(circ), delta=100)
 
-<<<<<<< HEAD
     @once_per_qobj_backend
     def test_multi_register(self, remote_backend):
-=======
-    @requires_qe_access
-    def test_multi_register(self, **_):
->>>>>>> 62454b22
         """Test one circuit, two registers, out-of-order readout.
         """
         config = remote_backend.configuration()
@@ -225,13 +169,8 @@
         self.assertDictAlmostEqual(result_remote.get_counts(circ),
                                    result_local.get_counts(circ), delta=100)
 
-<<<<<<< HEAD
     @once_per_qobj_backend
     def test_multi_circuit(self, remote_backend):
-=======
-    @requires_qe_access
-    def test_multi_circuit(self, **_):
->>>>>>> 62454b22
         """Test two circuits, two registers, out-of-order readout.
         """
         config = remote_backend.configuration()
@@ -272,13 +211,8 @@
         self.assertDictAlmostEqual(result_remote.get_counts(circ2),
                                    result_local.get_counts(circ2), delta=100)
 
-<<<<<<< HEAD
     @once_per_qobj_backend
     def test_conditional_operation(self, remote_backend):
-=======
-    @requires_qe_access
-    def test_conditional_operation(self, **_):
->>>>>>> 62454b22
         """Test conditional operation.
         """
         config = remote_backend.configuration()
@@ -297,13 +231,8 @@
         self.assertDictAlmostEqual(result_remote.get_counts(circ),
                                    result_local.get_counts(circ), delta=100)
 
-<<<<<<< HEAD
     @once_per_qobj_backend
     def test_atlantic_circuit(self, remote_backend):
-=======
-    @requires_qe_access
-    def test_atlantic_circuit(self, **_):
->>>>>>> 62454b22
         """Test Atlantis deterministic ry operation.
         """
         config = remote_backend.configuration()
@@ -322,52 +251,6 @@
         result_local = self._local_backend.run(qobj).result()
         self.assertDictAlmostEqual(result_remote.get_counts(circ),
                                    result_local.get_counts(circ), delta=100)
-<<<<<<< HEAD
-=======
-
-
-class TestQObjectBasedIBMQJob(JobTestCase):
-    """Test jobs supporting QObject."""
-
-    def setUp(self):
-        super().setUp()
-        self._testing_device = os.getenv('IBMQ_QOBJ_DEVICE', None)
-        self._qe_token = os.getenv('IBMQ_TOKEN', None)
-        self._qe_url = os.getenv('IBMQ_QOBJ_URL')
-        if not self._testing_device or not self._qe_token or not self._qe_url:
-            self.skipTest('No credentials or testing device available for '
-                          'testing Qobj capabilities.')
-
-        IBMQ.enable_account(self._qe_token, self._qe_url)
-        self._backend = IBMQ.get_backend(self._testing_device)
-
-        self._qc = _bell_circuit()
-
-    def test_qobject_enabled_job(self):
-        """Job should be an instance of IBMQJob."""
-        qobj = transpiler.compile(self._qc, self._backend)
-        job = self._backend.run(qobj)
-        self.assertIsInstance(job, IBMQJob)
-
-    def test_qobject_result(self):
-        """Jobs can be retrieved."""
-        qobj = transpiler.compile(self._qc, self._backend)
-        job = self._backend.run(qobj)
-        try:
-            job.result()
-        except JobError as err:
-            self.fail(err)
-
-
-def _bell_circuit():
-    qr = QuantumRegister(2, 'q')
-    cr = ClassicalRegister(2, 'c')
-    qc = QuantumCircuit(qr, cr)
-    qc.h(qr[0])
-    qc.cx(qr[0], qr[1])
-    qc.measure(qr, cr)
-    return qc
->>>>>>> 62454b22
 
 
 if __name__ == '__main__':
