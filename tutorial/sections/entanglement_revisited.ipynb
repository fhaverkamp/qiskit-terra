{
 "cells": [
  {
   "cell_type": "markdown",
   "metadata": {},
   "source": [
    "<img src=\"../../images/QISKit-c.gif\" alt=\"Note: In order for images to show up in this jupyter notebook you need to select File => Trusted Notebook\" width=\"250 px\" align=\"left\">"
   ]
  },
  {
   "cell_type": "markdown",
   "metadata": {},
   "source": [
    "## _*Entanglement revisited*_ \n",
    "\n",
    "The latest version of this notebook is available on https://github.com/IBM/qiskit-sdk-py/tree/master/scripts.\n",
    "\n",
    "For more information about how to use the Quantum Experience consult the [Quantum Experience tutorials](https://quantumexperience.ng.bluemix.net/qstage/#/tutorial?sectionId=c59b3710b928891a1420190148a72cce&pageIndex=0) or check-out the [community](https://quantumexperience.ng.bluemix.net/qstage/#/community).\n",
    "\n",
    "***\n",
    "### Contributors\n",
    "Jay Gambetta, Antonio Córcoles"
   ]
  },
  {
   "cell_type": "markdown",
   "metadata": {},
   "source": [
    "## Entanglement\n",
    "\n",
    "In [superposition and entanglement](superposition_and_entanglement.ipynb) we introduced you to the quantum concept of entanglement. We made the quantum state $|\\psi\\rangle= (|00\\rangle+|11\\rangle)/\\sqrt{2}$ and showed that (up to experimental noise) the system has perfect correlations in both the computation basis and the superpostion basis. This means that if $q_0$ is measured in state $|0\\rangle$ then we know $q_1$ is in the same state, and furthermore if $q_0$ is measured in state $|+\\rangle$ then we know $q_1$ is also in the same state.\n",
    "\n",
    "To understand the implications of this in a little bit more detail lets introduce the concept of an observable. An observable is a Hermitian matrix where the real eigenvalues represent the outcome of the experiment and the eigenvectors are the states that the system is projected to under measurement. That is an observable $ A$ is given by\n",
    "  \n",
    "\n",
    "$$  A = \\sum_j a_j|a_j\\rangle\\langle a_j|$$ \n",
    "\n",
    "where $|a_j\\rangle$ is the eigenvector of the observable with result $a_j$. This expectation value of this observable is given by \n",
    "\n",
    "$$\\langle  A \\rangle  = \\sum_j a_j |\\langle \\psi  |a_j\\rangle|^2  = \\sum_j a_j \\mathrm{Pr}(a_j|\\psi)$$\n",
    "\n",
    "and we see there is the standard relationship between average (expectation value) and probability. \n",
    "\n",
    "For a two qubit system the following are important two-outcome ($\\pm1$) single qubit observables  \n",
    "\n",
    "$$ Z= |0\\rangle\\langle 0| - |1\\rangle\\langle 1|$$ \n",
    "$$ X= |+\\rangle\\langle +| - |-\\rangle\\langle -|$$ \n",
    "\n",
    "also commonly referred to as the Pauli $Z$ and $X$ operators. These can further be extended to the two-qubit space to give \n",
    "\n",
    "$$\\langle  I\\otimes  Z\\rangle =\\mathrm{Pr}(00|\\psi) - \\mathrm{Pr}(01|\\psi) +  \\mathrm{Pr}(10|\\psi)- \\mathrm{Pr}(11|\\psi)$$ \n",
    "$$\\langle  Z\\otimes  I\\rangle =\\mathrm{Pr}(00|\\psi) + \\mathrm{Pr}(01|\\psi) -  \\mathrm{Pr}(10|\\psi)- \\mathrm{Pr}(11|\\psi)$$ \n",
    "$$\\langle  Z\\otimes  Z\\rangle =\\mathrm{Pr}(00|\\psi) - \\mathrm{Pr}(01|\\psi) -  \\mathrm{Pr}(10|\\psi)+ \\mathrm{Pr}(11|\\psi)$$ \n",
    "\n",
    "$$\\langle  I\\otimes  X\\rangle =\\mathrm{Pr}(++|\\psi) - \\mathrm{Pr}(+-|\\psi) +  \\mathrm{Pr}(-+|\\psi)- \\mathrm{Pr}(--|\\psi)$$ \n",
    "$$\\langle  X\\otimes  I\\rangle =\\mathrm{Pr}(++|\\psi) + \\mathrm{Pr}(+-|\\psi) -  \\mathrm{Pr}(-+|\\psi)- \\mathrm{Pr}(--|\\psi)$$ \n",
    "$$\\langle  X\\otimes  X\\rangle =\\mathrm{Pr}(++|\\psi) - \\mathrm{Pr}(+-|\\psi) -  \\mathrm{Pr}(-+|\\psi)+ \\mathrm{Pr}(--|\\psi)$$ \n",
    "\n",
    "\n",
    "$$\\langle  Z\\otimes  X\\rangle =\\mathrm{Pr}(0+|\\psi) - \\mathrm{Pr}(0-|\\psi) -  \\mathrm{Pr}(1+|\\psi)+ \\mathrm{Pr}(1-|\\psi)$$ \n",
    "$$\\langle  X\\otimes  Z\\rangle =\\mathrm{Pr}(+0|\\psi) - \\mathrm{Pr}(+1|\\psi) -  \\mathrm{Pr}(-0|\\psi)+ \\mathrm{Pr}(-1|\\psi)$$ "
   ]
  },
  {
   "cell_type": "code",
   "execution_count": 1,
   "metadata": {
    "collapsed": false
   },
   "outputs": [
    {
     "ename": "SyntaxError",
     "evalue": "invalid syntax (_quantumprogram.py, line 584)",
     "output_type": "error",
     "traceback": [
      "\u001b[0;36m  File \u001b[0;32m\"../../qiskit/_quantumprogram.py\"\u001b[0;36m, line \u001b[0;32m584\u001b[0m\n\u001b[0;31m    if 'result' not in self.__qasm_compile['compiled_circuits'][i]\u001b[0m\n\u001b[0m                                                                  ^\u001b[0m\n\u001b[0;31mSyntaxError\u001b[0m\u001b[0;31m:\u001b[0m invalid syntax\n"
     ]
    }
   ],
   "source": [
    "#Checking the version of PYTHON we only support 3 at the moment\n",
    "import sys\n",
    "if sys.version_info < (3,0):\n",
    "    raise Exception(\"Please use Python version 3 or greater.\")\n",
    "    \n",
    "#usefull additional packages \n",
    "import matplotlib.pyplot as plt\n",
    "import numpy as np\n",
    "import scipy as sp\n",
    "import scipy.linalg\n",
    "%matplotlib inline\n",
    "import time\n",
    "\n",
    "import sys\n",
    "sys.path.append(\"../../\")\n",
    "#importing the QISKit\n",
    "from qiskit import QuantumProgram\n",
    "import Qconfig\n",
    "\n",
    "#import basic plot tools\n",
    "from qiskit.basicplotter import plot_histogram"
   ]
  },
  {
   "cell_type": "markdown",
   "metadata": {},
   "source": [
    "Recall previously that to make the Bell state $|\\psi\\rangle= (|00\\rangle+|11\\rangle)/\\sqrt{2}$ from the initial state $|00\\rangle$, the quantum circuit first applies a Hadmard on $q_0$ followed by a CNOT from $q_0$ to $q_1$. On the Quantum Experience this can done by using the below script for measurement of the above expectation values where we run four different experiments with measurements in the standard basis, superposition basis, and a combination of both."
   ]
  },
  {
   "cell_type": "code",
   "execution_count": 2,
   "metadata": {
    "collapsed": false
   },
   "outputs": [
    {
     "name": "stdout",
     "output_type": "stream",
     "text": [
      ">> quantum_registers created: q 2\n",
      ">> classical_registers created: c 2\n",
      "backend that is running ibmqx2\n",
      "status = RUNNING (10 seconds)\n",
      "status = RUNNING (20 seconds)\n"
     ]
    }
   ],
   "source": [
    "device = 'ibmqx2' # the device to run on\n",
    "shots = 1024    #the number of shots in the experiment. \n",
    "# device = 'simulator' # the device test purpose\n",
    "\n",
    "QPS_SPECS = {\n",
    "    \"name\": \"Entanglement\",\n",
    "    \"circuits\": [{\n",
    "        \"name\": \"bell\",\n",
    "        \"quantum_registers\": [{\n",
    "            \"name\":\"q\",\n",
    "            \"size\":2\n",
    "        }],\n",
    "        \"classical_registers\": [{\n",
    "            \"name\":\"c\",\n",
    "            \"size\":2\n",
    "        }]}],\n",
    "}\n",
    "\n",
    "Q_program = QuantumProgram(specs=QPS_SPECS)\n",
    "Q_program.set_api(Qconfig.APItoken, Qconfig.config[\"url\"])\n",
    "\n",
    "#quantum circuit to make bell state \n",
    "bell = Q_program.circuit(\"bell\")\n",
    "q = Q_program.quantum_registers(\"q\")\n",
    "c = Q_program.classical_registers('c')\n",
    "\n",
    "bell.h(q[0])\n",
    "bell.cx(q[0],q[1])\n",
    "\n",
    "# quantum circuit to measure q in standard basis \n",
    "measureZZ = Q_program.create_circuit(\"measureZZ\", [\"q\"], [\"c\"])\n",
    "measureZZ.measure(q[0], c[0])\n",
    "measureZZ.measure(q[1], c[1])\n",
    "\n",
    "# quantum circuit to measure q in superposition basis \n",
    "measureXX = Q_program.create_circuit(\"measureXX\", [\"q\"], [\"c\"])\n",
    "measureXX.h(q[0])\n",
    "measureXX.h(q[1])\n",
    "measureXX.measure(q[0], c[0])\n",
    "measureXX.measure(q[1], c[1])\n",
    "\n",
    "# quantum circuit to measure ZX\n",
    "measureZX = Q_program.create_circuit(\"measureZX\", [\"q\"], [\"c\"])\n",
    "measureZX.h(q[0])\n",
    "measureZX.measure(q[0], c[0])\n",
    "measureZX.measure(q[1], c[1])\n",
    "\n",
    "# quantum circuit to measure XZ\n",
    "measureXZ = Q_program.create_circuit(\"measureXZ\", [\"q\"], [\"c\"])\n",
    "measureXZ.h(q[1])\n",
    "measureXZ.measure(q[0], c[0])\n",
    "measureXZ.measure(q[1], c[1])\n",
    "\n",
    "circuits = [bell+measureZZ, bell+measureZX, bell+measureXX, bell+measureXZ]\n",
    "\n",
    "#ERROR print(Q_program.program_to_text())\n",
    "\n",
    "results = Q_program.execute(circuits, device, shots, max_credits=3, wait=10, timeout=240)\n"
   ]
  },
  {
   "cell_type": "code",
   "execution_count": 3,
   "metadata": {
    "collapsed": false
   },
   "outputs": [],
   "source": [
    "obsevableIZ ={'00000': 1, '00001': -1, '00010': 1, '00011': -1}\n",
    "obsevableZI ={'00000': 1, '00001': 1, '00010': -1, '00011': -1}\n",
    "obsevableZZ ={'00000': 1, '00001': -1, '00010': -1, '00011': 1}\n",
    "\n",
    "obsevableIZ_ideal ={'00': 1, '01': -1, '10': 1, '11': -1}\n",
    "obsevableZI_ideal ={'00': 1, '01': 1, '10': -1, '11': -1}\n",
    "obsevableZZ_ideal ={'00': 1, '01': -1, '10': -1, '11': 1}"
   ]
  },
  {
   "cell_type": "code",
   "execution_count": 4,
   "metadata": {
    "collapsed": false
   },
   "outputs": [
    {
     "name": "stdout",
     "output_type": "stream",
     "text": [
      "IZ = 0.0390625\n",
      "ZI = 0.056640625\n",
      "ZZ = 0.888671875\n",
      "IX = 0.13671875\n",
      "XI = 0.16796875\n",
      "XX = 0.91015625\n",
      "ZX = 0.01171875\n",
      "XZ = 0.03125\n"
     ]
    }
   ],
   "source": [
    "print(\"IZ = \" + str(Q_program.average_data(0,obsevableIZ)))\n",
    "print(\"ZI = \" + str(Q_program.average_data(0,obsevableZI)))\n",
    "print(\"ZZ = \" + str(Q_program.average_data(0,obsevableZZ)))\n",
    "\n",
    "print(\"IX = \" + str(Q_program.average_data(2,obsevableIZ)))\n",
    "print(\"XI = \" + str(Q_program.average_data(2,obsevableZI)))\n",
    "print(\"XX = \" + str(Q_program.average_data(2,obsevableZZ)))\n",
    "\n",
    "print(\"ZX = \" + str(Q_program.average_data(1,obsevableZZ)))\n",
    "print(\"XZ = \" + str(Q_program.average_data(3,obsevableZZ)))"
   ]
  },
  {
   "cell_type": "markdown",
   "metadata": {},
   "source": [
    "Here we see that for the state $|\\psi\\rangle= (|00\\rangle+|11\\rangle)/\\sqrt{2}$ that expectation values (within experimental errors) are\n",
    "\n",
    "\n",
    "Observable    | Expected value |Observable    | Expected value|Observable    | Expected value\n",
    "------------- | -------------  | ------------- | ------------- | ------------- | -------------\n",
    "ZZ  | 1   |XX  | 1  | ZX  | 0 \n",
    "ZI  | 0   |XI  | 0  | XZ  | 0\n",
    "IZ  | 0   |IX  | 0  |   |\n",
    "\n",
    "Now, can such a situation be properly explained? Here we can introduce the concept of a *hidden variable model*. If we assume there is a hidden variable $\\lambda$ and then follow the following two assumptions \n",
    "\n",
    "* _Locality_: No information can travel faster than the speed of light. There is a hidden variable $\\lambda$ that defines all the correlations so that  $$\\langle A\\otimes B\\rangle = \\sum_\\lambda P(\\lambda) A(\\lambda) B(\\lambda)$$ \n",
    "                      \n",
    "* _Realism_: All observables have a definite value independent of the measurement ($A(\\lambda)=\\pm1$ etc).\n",
    "\n",
    "then can we describe these observations? --- Well actually the answer is yes! \n",
    "\n",
    "Lets assume $\\lambda$ has two bits each occurring randomly with probably 1/4 then the following predefined table would explain all the above observables\n",
    "\n",
    "$\\lambda$    | Z (qubit 1) |Z (qubit 2)    | X (qubit 1)| X (qubit 2)   \n",
    "------------- | -------------  | ------------- | ------------- | ------------- \n",
    "00  | 1 | 1 | 1 | 1  \n",
    "01  | 1 | 1 |-1 |-1  \n",
    "10  |-1 |-1 |-1 |-1    \n",
    "11  |-1 |-1 | 1 | 1  \n",
    "\n",
    "Therefore with a purely classical hidden variable model, we are able to reconcile the measured observations we had for this particular Bell state. However, there are some states where this model will not hold. This was first observed by John Stewart Bell in 1964.  He proposed a theorem that suggests that there are no hidden variables in quantum mechanics. At the core of Bell's theorem is the famous Bell inequality. Here, we'll use a refined version of this inequality (known as the CHSH inequality, derived by John Clauser, Michael Horne, Abner Shimony, and Richard Holt in 1969) to demonstrate Bell's proposal."
   ]
  },
  {
   "cell_type": "markdown",
   "metadata": {},
   "source": [
    "## CHSH inequality \n",
    "\n",
    "\n",
    "In the CHSH inequality we measure the correlator of four observables: $A$ and $A'$ on $q_0$ and $B$ and $B'$ on $q_1$ which have eigenvalues $\\pm 1$. The CHSH inequality says that no local hidden variable theory can have  \n",
    "\n",
    "$$|C|>2$$ \n",
    "\n",
    "where \n",
    "\n",
    "$$C = \\langle B\\otimes A\\rangle + \\langle B\\otimes A'\\rangle+\\langle B'\\otimes A'\\rangle-\\langle B'\\otimes A\\rangle.$$\n",
    "\n",
    "What would this look like with some hidden variable model under the locality and realism assumptions from above? Well then $C$ becomes \n",
    "\n",
    "$$C = \\sum_\\lambda P(\\lambda) \\{ B(\\lambda) [ A(\\lambda)+A'(\\lambda)] + B'(\\lambda) [ A'(\\lambda)-A(\\lambda)]$$\n",
    "                      \n",
    "and $[A(\\lambda)+A'(\\lambda)]=2$ (or 0) while $[A'(\\lambda)-A(\\lambda)]=0$ (or 2) respectively. That is, $|C|=2$, and noise will only make this smaller. \n",
    " \n",
    "This says that if we measure a number greater than 2 then the above assumptions cannot be valid. This test and thought process is precisely one of those astonishing counterintuitive ideas one must accept in the quantum world. For simplicity we choose these observables to be \n",
    "\n",
    " $$C = \\langle Z\\otimes Z\\rangle + \\langle Z\\otimes X\\rangle+\\langle X\\otimes X\\rangle-\\langle X\\otimes Z\\rangle$$\n",
    "\n",
    "Z is measured in the computational basis and X in the superposition basis ($H$ is applied before measurement) and the input state $$|\\psi(\\theta)\\rangle = I\\otimes Y(\\theta)\\frac{|00\\rangle + |11\\rangle}{\\sqrt(2)} = \\frac{\\cos(\\theta/2)|00\\rangle + \\cos(\\theta/2)|11\\rangle+\\sin(\\theta/2)|01\\rangle-\\sin(\\theta/2)|10\\rangle}{\\sqrt{2}}$$ is swept vs $\\theta$ (think of this as allowing us to prepare a varying set of states varying in the angle $\\theta$).\n",
    " \n",
    "Note that the following demonstration of CHSH is not loophole-free. "
   ]
  },
  {
   "cell_type": "code",
   "execution_count": 5,
   "metadata": {
    "collapsed": true
   },
   "outputs": [],
   "source": [
    "CHSH = lambda x : x[0]+x[1]+x[2]-x[3]"
   ]
  },
  {
   "cell_type": "code",
   "execution_count": 14,
   "metadata": {
    "collapsed": false
   },
   "outputs": [],
   "source": [
    "program = []\n",
    "xdata=[]\n",
    "\n",
    "program_end = [measureZZ, measureZX, measureXX, measureXZ]\n",
    "\n",
    "for jj in range(30):\n",
    "    theta = 2.0*np.pi*jj/30\n",
    "    bell_middle = Q_program.create_circuit(\"circuit\"+str(jj),[\"q\"], [\"c\"])\n",
    "    bell_middle.ry(theta,q[0])\n",
    "    for i in range(4):\n",
    "        program.append(bell+bell_middle+program_end[i])\n",
    "    xdata.append(theta)\n",
    "    \n"
   ]
  },
  {
   "cell_type": "code",
   "execution_count": 15,
   "metadata": {
    "collapsed": false
   },
   "outputs": [],
   "source": [
    "# print(Q_program.program_to_text(program[0:8])) CANT PRINT SUBSECTION YET"
   ]
  },
  {
   "cell_type": "code",
   "execution_count": 18,
   "metadata": {
    "collapsed": false
   },
   "outputs": [
    {
     "name": "stdout",
     "output_type": "stream",
     "text": [
      "backend that is running simulator\n",
      "backend that is running simulator\n",
      "status = RUNNING (5 seconds)\n",
      "backend that is running simulator\n"
     ]
    }
   ],
   "source": [
    "device = 'simulator'\n",
    "shots = 1024\n",
    "\n",
    "program_list=[program[0:40],program[40:80],program[80:120]]\n",
    "\n",
    "CHSH_data_sim = []\n",
    "for circuits in program_list:\n",
    "    output = Q_program.execute(circuits, device, shots, max_credits=3, wait=5, timeout=240)\n",
    "    for j in range(0,len(output['compiled_circuits']),4):\n",
    "        temp=[]\n",
    "        temp.append(Q_program.average_data(j+0,obsevableZZ_ideal))\n",
    "        temp.append(Q_program.average_data(j+1,obsevableZZ_ideal))\n",
    "        temp.append(Q_program.average_data(j+2,obsevableZZ_ideal))\n",
    "        temp.append(Q_program.average_data(j+3,obsevableZZ_ideal))\n",
    "        CHSH_data_sim.append(CHSH(temp))"
   ]
  },
  {
   "cell_type": "code",
   "execution_count": 26,
   "metadata": {
    "collapsed": false
   },
   "outputs": [
    {
     "data": {
      "text/plain": [
       "{'\"00\"': 121, '\"01\"': 408, '\"10\"': 371, '\"11\"': 124}"
      ]
     },
     "execution_count": 26,
     "metadata": {},
     "output_type": "execute_result"
    }
   ],
   "source": [
    "Q_program.get_counts(0)"
   ]
  },
  {
   "cell_type": "code",
   "execution_count": 34,
   "metadata": {
    "collapsed": false
   },
   "outputs": [
    {
     "name": "stdout",
     "output_type": "stream",
     "text": [
      "1024\n"
     ]
    },
    {
     "data": {
      "text/plain": [
       "0"
      ]
     },
     "execution_count": 34,
     "metadata": {},
     "output_type": "execute_result"
    }
   ],
   "source": [
    "counts = Q_program.get_counts(i)\n",
    "temp = 0\n",
    "tot = sum(counts.values())\n",
    "print(tot)\n",
    "for key in counts:\n",
    "    print\n",
    "    if key in obsevableZZ_ideal:\n",
    "        temp += counts[key] * obsevableZZ_ideal[key] / tot\n",
    "temp"
   ]
  },
  {
   "cell_type": "code",
   "execution_count": 9,
   "metadata": {
    "collapsed": false
   },
   "outputs": [
    {
     "name": "stdout",
     "output_type": "stream",
     "text": [
      "backend that is running ibmqx2\n",
      "status = RUNNING (10 seconds)\n",
      "status = RUNNING (20 seconds)\n",
      "status = RUNNING (30 seconds)\n",
      "status = RUNNING (40 seconds)\n",
      "status = RUNNING (50 seconds)\n",
      "status = RUNNING (60 seconds)\n"
     ]
    }
   ],
   "source": [
    "device = 'ibmqx2'\n",
    "shots = 1024\n",
    "# device = 'simulator' # the device test purpose \n",
    "\n",
    "program = []\n",
    "xdata2=[]\n",
    "\n",
    "for jj in range(10):\n",
    "    theta = 2.0*np.pi*jj/10\n",
    "    bell_middle = Q_program.create_circuit(\"circuit_real_\"+str(jj),[\"q\"], [\"c\"])\n",
    "    bell_middle.ry(theta,q[0])\n",
    "    for i in range(4):\n",
    "        program.append(bell+bell_middle+program_end[i])\n",
    "    xdata2.append(theta)\n",
    "\n",
    "r = Q_program.execute(program, device, shots, max_credits=3, wait=10, timeout=240)\n",
    "\n",
    "CHSH_data_real = []\n",
    "for j in range(0, len(r['compiled_circuits']), 4):\n",
    "    temp=[]\n",
    "    temp.append(Q_program.average_data(j+0,obsevableZZ))\n",
    "    temp.append(Q_program.average_data(j+1,obsevableZZ))\n",
    "    temp.append(Q_program.average_data(j+2,obsevableZZ))\n",
    "    temp.append(Q_program.average_data(j+3,obsevableZZ))\n",
    "    CHSH_data_real.append(CHSH(temp))"
   ]
  },
  {
   "cell_type": "code",
   "execution_count": 10,
   "metadata": {
    "collapsed": false
   },
   "outputs": [
    {
     "data": {
      "image/png": "iVBORw0KGgoAAAANSUhEUgAAAY0AAAEVCAYAAAAckrn/AAAABHNCSVQICAgIfAhkiAAAAAlwSFlz\nAAALEgAACxIB0t1+/AAAFiBJREFUeJzt3X+QXWd93/H3V/6F1zIoQbB1ZbRLYuqUejKCdSjEIcEg\nwAQICSEZ3AUmBbKdtqRWUieNKxoIRaQtmSA6pD92bKdkuEEJGCcZwi+73o0LJMQSdhL/wInjseRl\nDIKCAHnBwObbP85RvVrvap97967OObvv18ydo/ucc8/9PmPrfnR+PU9kJpIkldjSdAGSpO4wNCRJ\nxQwNSVIxQ0OSVMzQkCQVMzQkScUMDUlSMUNDklTM0JAkFTuz6QKGbfv27Tk+Pj7QZx9++GHOO++8\n4RZ0mnW9D9bfvK73oev1QzN9OHTo0Jcz80mrbbfhQmN8fJyDBw8O9NnZ2Vme97znDbeg06zrfbD+\n5nW9D12vH5rpQ0QcLtnO01OSpGKGhiSpmKEhSSpmaEiSihkakqRihkbDej0YH4ctW6plr9d0RZK0\nsg13y22X9HowNQXz89X7w4er9wCTk83VJUkr8UijQXv3PhoYJ8zPV+2S1EaGRoOOHOmvXZKaZmg0\naOfO/tolqWmGRoP27YORkZPbRkaqdklqI0OjQZOTMD0NY2MQUS2np70ILqm9vHuqYZOThoSk7vBI\nQ5JUzNCQJBUzNCRJxQwNSVIxQ0OSVMzQ2KQcKFHSILzldhNyoERJg/JIYxNyoERJgzI0NiEHSpQ0\nKENjE3KgREmDMjQ2IQdKlDSoVodGRDwlImYi4u6IuCsirmq6po3AgRIlDartd099F/i3mfnZiDgf\nOBQRN2Xm3U0X1nUOlChpEK0Ojcx8CHio/vM3IuIeYAcw9NDYswdmZ3exbduw93x6HTvW7T5Yf/O6\n3oeu1w+D92HXLti/f/j1LNbq0FgsIsaBZwCfWWbdFDAFMDo6yuzsbN/7n5u7iIWFczl27Nia6mza\nwsJCp/tg/c3reh+6Xj8M3oe5uePMzt63DhUtkpmtfwFbgUPAK1fbdmJiIgc1MzMz8Gfbout9sP7m\ndb0PXa8/s5k+AAez4Pe41RfCASLiLOAGoJeZH2q6HknazFodGhERwHXAPZn5W03XI0mbXatDA7gM\neC3w/Ii4o379eNNFSdJm1eoL4Zn5SSCarkOSVGn7kYYkqUUMDUlSMUODRyckev7zf8wJiSTpFFp9\nTeN0OHlConBCIkk6hU1/pOGERJJUbtOHhhMSSVK5TR8aTkgkSeU2fWg4IZEkldv0oXHyhETphESS\ndAqbPjSgCogHHoBbbvlTHnjAwJCklRgakqRihoYkqZihIUkqZmhIkooZGpKkYoaGJKmYoSFJKmZo\nSJKKGRqSpGKGhiSpmKEhSSpmaEiSihkakqRihoYkqZihIUkqZmhIkooZGpKkYoaGJKmYoaHTqteD\n8XHYsqVa9npNVySpH2c2XYA2j14PpqZgfr56f/hw9R6cl13qCo80dNrs3ftoYJwwP1+1S+qG1odG\nRFwfEUcj4s6ma9HaHDnSX7uk9ml9aAD/C7ii6SK0djt39tcuqX1aHxqZeSvwlabr0Nrt2wcjIye3\njYxU7ZK6ITKz6RpWFRHjwIcz85IV1k8BUwCjo6MTBw4cGOh7jh8/ztatWwessh3a3oebb34y1177\nfRw9eg5PfvIjvPGN97N799H/v77t9a+m6/VD9/vQ9fqhmT5cfvnlhzLz0lU3zMzWv4Bx4M6SbScm\nJnJQMzMzA3+2LbreB+tvXtf70PX6M5vpA3AwC35jW396SpLUHoaGJKlY60MjIt4P/BlwcUTMRcQb\nmq5Jkjar1j8RnplXNl2DJKnS+iMNSVJ7GBqSpGKGhiSpmKEhSSpmaEiSihkakqRihoYkqZihIUkq\nZmhIkooZGpKkYoaGJKnYqmNPRcTCAPvNzGz9uFaSpP6U/LDHAPsd5DOSpJZb9fRUZm5Z+gLeVq16\n7LpF20iSNphBf9zbP7G4JGnoPCKQJBUzNCRJxQwNSVIxQ0OSVMzQkCQVWzU0IuL+pS/gqpXW1a+/\nW/fKJalFej0YH4ctW6plr9d0Reuj5OG+8QHWeUuupE2j14OpKZifr94fPly9B5icbK6u9VASGk9d\n9yokqcP27n00ME6Yn6/aN11oZObh01GIJHXVkSP9tXeZF8IlaY127uyvvcvWFBoRcVZE/JuI+MOI\n+KOI+KWIOGdYxUlSF+zbByMjJ7eNjFTtG03J3VOvi4gjEfGCJe1bgA8D7wJ+Ang58E7glohwWHRJ\nm8bkJExPw9gYRFTL6emNdz0Dyi6EvxA4H5hd0n5lve4LwJuBbwC/CDwbeAPwP4dWpSS13OTkxgyJ\npUpOTz0TuDUzl07G9BqqW2tfl5nXZ+YHgBcBXwN+drhlSpLaoCQ0RoHPLdP+w8AXM/PmEw2ZeRz4\nE+CS4ZQnSWqTktB4PEse1ouIi6hOWX1qme3ngG1rL02S1DYlofFVHvuA3w/Vy9uX2f5M4Phailos\nIq6IiHsj4r6I+NVh7VeS1L+S0LgdeGlEXLCo7dVURx9/usz2TwMeGkJtRMQZwG8DLwGeDlwZEU8f\nxr4lSf0ruXvqOqoL3H8WER+iCoWXAvdl5kmnp+pbbZ8LfGxI9T2r/p776/0fAF4B3D2k/T9qzx52\nzc7Ctm6fWdt17Fin+2D9zet6H7pePyzpw65dsH9/swUtUjKMyAci4oXAG4E9dfPXgJ9fZvOXA98D\n3DSk+nYADy56Pwf806UbRcQUMAUwOjrK7Oxs31900dwc5y4scOzYscEqbYmFjvfB+pvX9T50vX44\nuQ/H5+a4b4DftHWTmUUv4DLgl4HXA/9whW1eTDVs+veW7neV73wVcO2i968F3nOqz0xMTOSgZmZm\nBv5sW3S9D9bfvK73oev1ZzbTB+BgFvwuFz+5ndWpqOXullq8zceBj/cbXKfweeApi95fWLdJkhrQ\n9gELbwOeFhFPjYizqS7A/3HDNUnSprXqkUZEDDROY2aueVDgzPxuRLyJ6ujlDOD6zLxrrfuVJA2m\n5PTUA/Q/E18W7nv1HWV+BPjIMPYlSVqbkh/2Izw2NLYBTwCcoEmSNpGSW27Hl7ZFxFuB/5CZTgUr\nSZvIoBfC+z1dJUnaANp+95QkqUUMDUlSMUNDm0avB+PjsGVLtez1mq5I6h7n8tam0OvB1BTMz1fv\nDx+u3sPmmKJTGhaPNLQp7N37aGCcMD9ftUsqV/JE+NK5wUvWZWZ6FKPWOLLC+AQrtUtaXsmRRgzw\n8ghGrbJzhcFwVmqXtLxVf9wzc8sgr9NRvFRq3z4YGTm5bWSkapdUzh93bQqTkzA9DWNjEFEtp6e9\nCC71q+SaxtnAJ4GvAy/JzO+cYruPASPAc1faTmrK5KQhIa1VyZHGa4AJ4L+cKggy89vAO6nm9fav\npiRtQCWh8UrgbzPzE6ttmJkfBf4W+Jm1FiZJap+S0HgGcGsf+7wV2DVYOZKkNisJje3AF/vY5xeB\nJw5WjiSpzUpC45vA+X3scyvwrcHKkSS1WUloPAhc2sc+L6Wa7U+StMGUhMYs8JyIWDU4ImIC+GFg\nZo11SZJaqCQ03kM1U98HIuIfr7RRRPwA8AFgAfhvwylPktQmJXOE3xsRbwPeCtweER8EbgHm6k12\nAC8Afho4B/i1zLx3fcqVJDWpaCTazHxbRHwXeAvwz4Arl2wSwHeAvZn5G8MtUZLUFsXDl2fmOyKi\nB7weuAy4oF71ENUwI7+TmYeHX6IkqS36mvOiDoW3rFMtkqSWc5RbSVIxQ0OSVMzQkCQVMzQkScUM\nDUlSMUNDklSstaERET8TEXdFxN+XjHslSVp/rQ0N4E6qWQP7mQBKkrSO+nq473TKzHsAIqLpUiRJ\ntcjMpms4pYiYBa7OzIOn2GYKmAIYHR2dOHDgwEDfdfz4cbZu3TrQZ9ui632w/uZ1vQ9drx+a6cPl\nl19+KDNXvxSQmY29gJupTkMtfb1i0TazwKWl+5yYmMhBzczMDPzZtuh6H6y/eV3vw969d+XYWGZE\n5thY5vve13RF/WvivwFwMAt+Yxs9PZWZu5v8fkkbS68Hv/mbF/PII9X7w4dhaqr68+Rkc3VtJG2+\nEC5Jfdm7Fx555IyT2ubnq3YNR2tDIyJ+KiLmgOcAfxIRH2+6JkntduRIf+3qX2tDIzNvzMwLM/Oc\nzBzNzBc3XZOkdtu5s7929a+1oSFJ/dq3D845Z+GktpGRql3DYWhI2jAmJ+Hqq+9lbAwiYGwMpqe9\nCD5MrX24T5IGsXv3Ud7+9qc3XcaG5ZGGJKmYoSFJKmZoSJKKGRqSpGKGhiSpmKEhSSpmaEiSihka\nkqRihoYkqZihIUkqZmhIkooZGpKkYoaGJKmYoSFJKmZoSJKKGRqSpGKGhiSpmKEhSSpmaEiSihka\nkqRihoa0zno9GB+HLVuqZa/XdEXS4M5sugBpI+v1YGoK5uer94cPV+8BJiebq0salEca0jrau/fR\nwDhhfr5ql7rI0JDW0ZEj/bVLbWdoSOto587+2qW2MzSkdbRvH4yMnNw2MlK1S11kaEjraHISpqdh\nbAwiquX0tBfB1V3ePSWts8lJQ0IbR2uPNCLinRHxuYj4q4i4MSK2NV2TJG12rQ0N4Cbgksz8QeBv\ngGsarkeSNr3Wnp7KzE8sevvnwKvW8/v27IHZ2V1s6/jxzLFj3e6D9Tev633oev0weB927YL9+4df\nz2KtDY0lXg/8/korI2IKmAIYHR1ldna27y+Ym7uIhYVzOXbs2KA1tsLCwkKn+2D9zet6H7pePwze\nh7m548zO3rcOFS2SmY29gJuBO5d5vWLRNnuBG4Eo2efExEQOamZmZuDPtkXX+2D9zet6H7pef2Yz\nfQAOZsFvbKNHGpm5+1TrI+LngJcBL6g7JUlqUGtPT0XEFcCvAD+WmfOrbS9JWn9tvnvqPcD5wE0R\ncUdE/I+mC5Kkza61RxqZeVHTNUiSTtbmIw1JHeXEUxtXa480JHWTE09tbB5pSBoqJ57a2AwNSUPl\nxFMbm6EhaaiceGpjMzQkDZUTT21shoakoXLiqY3Nu6ckDZ0TT21cHmlIkooZGpKkYoaGtIH5ZLaG\nzWsa0gblk9laDx5pSBuUT2ZrPRga0gblk9laD4aGtEH5ZLbWg6EhbVA+ma31YGhIG5RPZms9ePeU\ntIH5ZLaGzSMNSVIxQ0OSVMzQkCQVMzQkScUMDUlSscjMpmsYqoj4EnB4wI9vB748xHKa0PU+WH/z\nut6HrtcPzfRhLDOftNpGGy401iIiDmbmpU3XsRZd74P1N6/rfeh6/dDuPnh6SpJUzNCQJBUzNE42\n3XQBQ9D1Plh/87reh67XDy3ug9c0JEnFPNKQJBUzNGoRcUVE3BsR90XErzZdT78i4vqIOBoRdzZd\nyyAi4ikRMRMRd0fEXRFxVdM19SMiHhcRfxERf1nX/+tN1zSIiDgjIm6PiA83XcsgIuKBiPjriLgj\nIg42XU+/ImJbRHwwIj4XEfdExHOarmkpT09R/UUB/gZ4ITAH3AZcmZl3N1pYHyLiR4HjwO9m5iVN\n19OviLgAuCAzPxsR5wOHgJ/syn+DiAjgvMw8HhFnAZ8ErsrMP2+4tL5ExC8BlwKPz8yXNV1PvyLi\nAeDSzOzkcxoR8V7g/2TmtRFxNjCSmcearmsxjzQqzwLuy8z7M/PbwAHgFQ3X1JfMvBX4StN1DCoz\nH8rMz9Z//gZwD7Cj2arKZeV4/fas+tWpf5FFxIXAS4Frm65lM4qIJwA/ClwHkJnfbltggKFxwg7g\nwUXv5+jQD9ZGExHjwDOAzzRbSX/qUzt3AEeBmzKzU/UD+4FfAf6+6ULWIIGbI+JQREw1XUyfngp8\nCfid+hThtRFxXtNFLWVoqFUiYitwA7AnM7/edD39yMyFzNwFXAg8KyI6c5owIl4GHM3MQ03XskY/\nUv83eAnwr+vTtl1xJvBM4L9n5jOAh4HWXV81NCqfB56y6P2FdZtOo/pawA1ALzM/1HQ9g6pPKcwA\nVzRdSx8uA36iviZwAHh+RLyv2ZL6l5mfr5dHgRupTj13xRwwt+gI9YNUIdIqhkblNuBpEfHU+uLT\nq4E/brimTaW+kHwdcE9m/lbT9fQrIp4UEdvqP59LdVPF55qtqlxmXpOZF2bmONX//7dk5msaLqsv\nEXFefRMF9WmdFwGduZswM78APBgRF9dNLwBadyOIc4QDmfndiHgT8HHgDOD6zLyr4bL6EhHvB54H\nbI+IOeAtmXlds1X15TLgtcBf19cFAP59Zn6kwZr6cQHw3vpOvC3AH2RmJ29b7bBR4Mbq3x+cCfxe\nZn6s2ZL69gtAr/7H6/3AP2+4nsfwlltJUjFPT0mSihkakqRihoYkqZihIUkqZmhIkooZGpKkYoaG\nJKmYoSGto4h4bz3PybIDz0XESET8Wj1/wrci4sGIeEc9pMqJbSYiIiPijaevcml5hoa0ioh4c/2j\nveKQ4fUP+zfqgHha3fZDVE+5/6fMfHiZz1xANYTNm4G/BN4NfB24BnjPie3qQQT/EPiP9YCOUmN8\nIlxaRUQ8HngAOA/4/sycW7L+IuBT9frLM/O2uv0TVAPmXZCZ31zymbOBTwM/ALw4Mz9Vt28F7qIa\nNHNHPR4REfEsqqHi92bmO9apq9KqPNKQVlEP0f4u4Gzg6sXrImKUasyy7wVetSgw/hGwm2oMqm/y\nWFcDE8C/OxEY9XcdpxqddQvw3EXtf0E1AOK/iAj/3qox/s8nlXk38FXg5yNiO0A9oupHqSbPecOS\nwfFeDwTw+0t3VI+C+8vAQ8D0Mt/1f+vlP1jSfgDYSTWCrtQIQ0MqUB9t7AdGgKvq00s3Us0weE1m\n/u6Sj+wGFoDl5gj/KWAb1Sis31lm/ePq5beXtJ84IjE01BiHRpfKvRvYA7wJeDrVfAfvzsz/vHij\n+k6pXVRzgzzmAjjVPNwAOyLircus310vH1zSflu97NJsdNpgDA2pUGZ+LSL2A78OvJLq1NMvLrPp\nDqp5WR5aYVc/Ui9fvcpXnjQBT/3936I6RSU1wtNTUn8O1Ms54HW5/O2HT6yXX126oj4K2QnclZmx\n9AU8HvgO8GBmPrDMvr8CbF9rJ6RBGRpSf/5JvfxMZi695nDCibulHrfMuh31cqU56F8EnAWsNGPh\nuYv2L512hobUn4l6efAU2xytl09cZt3Z9fKRFT57YnrP65euqG+13bZo/9JpZ2hI/bm0Xp4qNB4C\nvgRcvMy6L9TLpbfTEhHPBn4c+Gj9XMZSF1PdxnvHMuuk08LQkPpz4kjj0Eob1Nc5bgW210+LL173\nZeAeYCIifvBEe0SMAe8Hvgb8qxV2/ex6OTNY6dLaGRpSofqHfTtwf2Y+5iL3EjfUyxcvs+7tVH/3\n/ndEvCsipqnGntoGvHSFC+BQXe9YAP6o39qlYTE0pHIl1zNOuIHq2sPrlq7IzN8Dfq5e/y+pTkn9\nAXBJZn56uZ1FxBOAnwQ+nJlLn9+QThsHLJTWSURcA7wDeGZm3r7Gff0C8F+B52bmJ4dRnzQIQ0Na\nJxHxOOBe4K8y8+Vr2M+5wN8Bn87MVw2rPmkQnp6S1klmfotqPo2DK03CVGicamDDq1fZTlp3HmlI\nkop5pCFJKmZoSJKKGRqSpGKGhiSpmKEhSSpmaEiSihkakqRi/w8cI55GHwi0SQAAAABJRU5ErkJg\ngg==\n",
      "text/plain": [
       "<matplotlib.figure.Figure at 0x10cdaa438>"
      ]
     },
     "metadata": {},
     "output_type": "display_data"
    }
   ],
   "source": [
    "plt.plot(xdata, CHSH_data_sim, 'r-', xdata2, CHSH_data_real, 'bo')\n",
    "plt.plot([0, 2*np.pi], [2, 2], 'b-')\n",
    "plt.plot([0, 2*np.pi], [-2, -2], 'b-')\n",
    "plt.grid()\n",
    "plt.ylabel('CHSH', fontsize=20)\n",
    "plt.xlabel(r'$Y(\\theta)$', fontsize=20)\n",
    "plt.show()"
   ]
  },
  {
   "cell_type": "markdown",
   "metadata": {},
   "source": [
    "The resulting graph created by running the previous cell compares the simulated data (sinusoidal line) and the data from the real experiment. The graph also gives lines at $\\pm 2$ for reference. Did you violate the hidden variable model?"
   ]
  },
  {
   "cell_type": "markdown",
   "metadata": {
    "collapsed": false
   },
   "source": [
    "Here is the saved CHSH data. "
   ]
  },
  {
   "cell_type": "code",
   "execution_count": 11,
   "metadata": {
    "collapsed": false
   },
   "outputs": [
    {
     "name": "stdout",
     "output_type": "stream",
     "text": [
      "[1.7265625, 2.48046875, 2.166015625, 1.09375, -0.341796875, -1.791015625, -2.46484375, -2.212890625, -1.1015625, 0.291015625]\n"
     ]
    }
   ],
   "source": [
    "print(CHSH_data_real)"
   ]
  },
  {
   "cell_type": "markdown",
   "metadata": {},
   "source": [
<<<<<<< HEAD
    "Despite the presence of loopholes in our demonstration, we can see that this experiment is compatible with quantum mechanics as a theory with no local hidden variables."
   ]
  },
  {
   "cell_type": "code",
   "execution_count": 13,
   "metadata": {
    "collapsed": false
   },
   "outputs": [
    {
     "data": {
      "text/plain": [
       "[0,\n",
       " 0,\n",
       " 0,\n",
       " 0,\n",
       " 0,\n",
       " 0,\n",
       " 0,\n",
       " 0,\n",
       " 0,\n",
       " 0,\n",
       " 0,\n",
       " 0,\n",
       " 0,\n",
       " 0,\n",
       " 0,\n",
       " 0,\n",
       " 0,\n",
       " 0,\n",
       " 0,\n",
       " 0,\n",
       " 0,\n",
       " 0,\n",
       " 0,\n",
       " 0,\n",
       " 0,\n",
       " 0,\n",
       " 0,\n",
       " 0,\n",
       " 0,\n",
       " 0]"
      ]
     },
     "execution_count": 13,
     "metadata": {},
     "output_type": "execute_result"
    }
   ],
   "source": [
    "CHSH_data_sim"
   ]
  },
  {
   "cell_type": "markdown",
   "metadata": {},
   "source": [
    "## GHZ state\n",
    "\n",
    "An important set of quantum states are the GHZ states. These are the states of the form \n",
    "$|\\psi\\rangle = \\left (|0...0\\rangle+|1...1\\rangle\\right)/\\sqrt{2}$. "
=======
    "Despite the presence of loopholes in our demonstration, we can see that this experiment is compatible with quantum mechanics as a theory with no local hidden variables. See the original experimental demonstrations of this test with superconducting qubits [here](https://arstechnica.com/science/2017/05/quantum-volume-one-number-to-benchmark-a-quantum-computer/) and [here](https://journals.aps.org/pra/abstract/10.1103/PhysRevA.81.062325)."
>>>>>>> ea8763c6
   ]
  },
  {
   "cell_type": "code",
<<<<<<< HEAD
   "execution_count": null,
   "metadata": {
    "collapsed": false
   },
   "outputs": [],
=======
   "execution_count": 13,
   "metadata": {
    "collapsed": false
   },
   "outputs": [
    {
     "data": {
      "text/plain": [
       "[0,\n",
       " 0,\n",
       " 0,\n",
       " 0,\n",
       " 0,\n",
       " 0,\n",
       " 0,\n",
       " 0,\n",
       " 0,\n",
       " 0,\n",
       " 0,\n",
       " 0,\n",
       " 0,\n",
       " 0,\n",
       " 0,\n",
       " 0,\n",
       " 0,\n",
       " 0,\n",
       " 0,\n",
       " 0,\n",
       " 0,\n",
       " 0,\n",
       " 0,\n",
       " 0,\n",
       " 0,\n",
       " 0,\n",
       " 0,\n",
       " 0,\n",
       " 0,\n",
       " 0]"
      ]
     },
     "execution_count": 13,
     "metadata": {},
     "output_type": "execute_result"
    }
   ],
>>>>>>> ea8763c6
   "source": [
    "CHSH_data_sim"
   ]
  },
  {
   "cell_type": "markdown",
   "metadata": {},
   "source": [
    "## GHZ state\n",
    "\n",
    "What does entanglement look like going beyond two qubits? An important set of maxially entangled states are known as GHZ states (named after Greenberger Horne and Zeilinger). These are the states of the form \n",
    "$|\\psi\\rangle = \\left (|0...0\\rangle+|1...1\\rangle\\right)/\\sqrt{2}$. The Bell state previously described is obviously a 2-qubit version of a GHZ state. The next cells prepare GHZ states of 2, 3, and 4 qubits. "
   ]
  },
  {
   "cell_type": "code",
   "execution_count": null,
   "metadata": {
    "collapsed": false
   },
   "outputs": [],
   "source": [
    "# 2 - qubits \n",
    "shots = 8192\n",
    "device = 'ibmqx2'\n",
    "# device = 'simulator' # the device test purpose \n",
    "\n",
    "#quantum circuit to make GHZ state\n",
    "q = Q_program.create_quantum_registers(\"q\", 2)\n",
    "c = Q_program.create_classical_registers(\"c\", 2)\n",
    "ghz = Q_program.create_circuit(\"ghz\", [\"q\"], [\"c\"])\n",
    "ghz.h(q[0])\n",
    "ghz.cx(q[0],q[1])\n",
    "\n",
    "# quantum circuit to measure q in standard basis \n",
    "measureZZ = Q_program.create_circuit(\"measureZZ\", [\"q\"], [\"c\"])\n",
    "measureZZ.measure(q[0], c[0])\n",
    "measureZZ.measure(q[1], c[1])\n",
    "\n",
    "measureXX = Q_program.create_circuit(\"measureXX\", [\"q\"], [\"c\"])\n",
    "measureXX.h(q[0])\n",
    "measureXX.h(q[1])\n",
    "measureXX.measure(q[0], c[0])\n",
    "measureXX.measure(q[1], c[1])\n",
    "\n",
    "circuits = [ghz+measureZZ, ghz+measureXX]\n",
    "\n",
    "### ERROR print(Q_program.program_to_text(circuits))\n",
    "\n",
    "results = Q_program.execute(circuits, device, shots, max_credits=5, wait=10, timeout=240) \n",
    "\n",
    "plot_histogram(Q_program.get_counts(0))\n",
    "plot_histogram(Q_program.get_counts(1))"
   ]
  },
  {
   "cell_type": "code",
   "execution_count": null,
   "metadata": {
    "collapsed": false
   },
   "outputs": [],
   "source": [
    "# 3 - qubits \n",
    "shots = 8192\n",
    "#quantum circuit to make GHZ state \n",
    "q = Q_program.create_quantum_registers(\"q\", 3)\n",
    "c = Q_program.create_classical_registers(\"c\", 3)\n",
    "ghz = Q_program.create_circuit(\"ghz\", [\"q\"], [\"c\"])\n",
    "ghz.h(q[0])\n",
    "ghz.cx(q[0],q[1])\n",
    "ghz.cx(q[1],q[2])\n",
    "\n",
    "# quantum circuit to measure q in standard basis \n",
    "measureZZZ = Q_program.create_circuit(\"measureZZZ\", [\"q\"], [\"c\"])\n",
    "measureZZZ.measure(q[0], c[0])\n",
    "measureZZZ.measure(q[1], c[1])\n",
    "measureZZZ.measure(q[2], c[2])\n",
    "\n",
    "measureXXX = Q_program.create_circuit(\"measureXXX\", [\"q\"], [\"c\"])\n",
    "measureXXX.h(q[0])\n",
    "measureXXX.h(q[1])\n",
    "measureXXX.h(q[2])\n",
    "measureXXX.measure(q[0], c[0])\n",
    "measureXXX.measure(q[1], c[1])\n",
    "measureXXX.measure(q[2], c[2])\n",
    "\n",
    "circuits = [ghz+measureZZZ, ghz+measureXXX]\n",
    "\n",
    "#ERROR print(Q_program.program_to_text(circuits))\n",
    "\n",
    "results = Q_program.execute(circuits, device, shots, max_credits=5, wait=10, timeout=240) \n",
    "\n",
    "plot_histogram(Q_program.get_counts(0))\n",
    "plot_histogram(Q_program.get_counts(1))"
   ]
  },
  {
   "cell_type": "code",
   "execution_count": null,
   "metadata": {
    "collapsed": false
   },
   "outputs": [],
   "source": [
    "# 4 - qubits \n",
    "shots = 8192\n",
    "#quantum circuit to make GHZ state \n",
    "q = Q_program.create_quantum_registers(\"q\", 4)\n",
    "c = Q_program.create_classical_registers(\"c\", 4)\n",
    "ghz = Q_program.create_circuit(\"ghz\", [\"q\"], [\"c\"])\n",
    "ghz.h(q[0])\n",
    "ghz.cx(q[0],q[1])\n",
    "ghz.cx(q[1],q[2])\n",
    "ghz.h(q[3])\n",
    "ghz.h(q[2])\n",
    "ghz.cx(q[3],q[2])\n",
    "ghz.h(q[3])\n",
    "ghz.h(q[2])\n",
    "\n",
    "# quantum circuit to measure q in standard basis \n",
    "measureZZZZ = Q_program.create_circuit(\"measureZZZZ\", [\"q\"], [\"c\"])\n",
    "measureZZZZ.measure(q[0], c[0])\n",
    "measureZZZZ.measure(q[1], c[1])\n",
    "measureZZZZ.measure(q[2], c[2])\n",
    "measureZZZZ.measure(q[3], c[3])\n",
    "\n",
    "measureXXXX = Q_program.create_circuit(\"measureXXXX\", [\"q\"], [\"c\"])\n",
    "measureXXXX.h(q[0])\n",
    "measureXXXX.h(q[1])\n",
    "measureXXXX.h(q[2])\n",
    "measureXXXX.h(q[3])\n",
    "measureXXXX.measure(q[0], c[0])\n",
    "measureXXXX.measure(q[1], c[1])\n",
    "measureXXXX.measure(q[2], c[2])\n",
    "measureXXXX.measure(q[3], c[3])\n",
    "\n",
    "circuits = [ghz+measureZZZZ, ghz+measureXXXX]\n",
    "\n",
    "## ERROR print(Q_program.program_to_text(circuits))\n",
    "\n",
    "results = Q_program.execute(circuits, device, shots, max_credits=5, wait=10, timeout=240) \n",
    "\n",
    "plot_histogram(Q_program.get_counts(0))\n",
    "plot_histogram(Q_program.get_counts(1))"
   ]
  },
  {
   "cell_type": "markdown",
   "metadata": {},
   "source": [
    "## Mermin's test and the three box game\n",
    "In case the violation of Bell's inequality (CHSH) by two qubits is not enough for you to believe in quantum mechanics, we can generalize to a more stringent set of tests with three qubits which can give a single shot violation (rather than taking averaged statistics). A well-known three-qubit case is Mermin's inequality, which is a test we can perform on GHZ states as we just introduced in the previously section. "
   ]
  },
  {
   "cell_type": "markdown",
   "metadata": {},
   "source": [
    "An example of a three-qubit GHZ state is $|\\psi\\rangle = \\left (|000\\rangle+|111\\rangle\\right)/\\sqrt{2}$. You can see this is a further generalization of a Bell-state and if measured, should give $|000\\rangle$ half the time and $|111 \\rangle$ the other half of the time."
   ]
  },
  {
   "cell_type": "code",
   "execution_count": null,
   "metadata": {
    "collapsed": false
   },
   "outputs": [],
   "source": [
    "#quantum circuit to make GHZ state \n",
    "q = Q_program.create_quantum_registers(\"q\", 3)\n",
    "c = Q_program.create_classical_registers(\"c\", 3)\n",
    "ghz = Q_program.create_circuit(\"ghz\", [\"q\"], [\"c\"])\n",
    "ghz.h(q[0])\n",
    "ghz.cx(q[0],q[1])\n",
    "ghz.cx(q[0],q[2])\n",
    "\n",
    "# quantum circuit to measure q in standard basis \n",
    "measureZZZ = Q_program.create_circuit(\"measureZZZ\", [\"q\"], [\"c\"])\n",
    "measureZZZ.measure(q[0], c[0])\n",
    "measureZZZ.measure(q[1], c[1])\n",
    "measureZZZ.measure(q[2], c[2])\n",
    "\n",
    "circuits = [ghz+measureZZZ]\n",
    "\n",
    "## ERROR print(Q_program.program_to_text(circuits))\n",
    "\n",
    "results = Q_program.execute(circuits, device, shots, max_credits=5, wait=10, timeout=240) \n",
    "\n",
    "plot_histogram(Q_program.get_counts(0))"
   ]
  },
  {
   "cell_type": "markdown",
   "metadata": {},
   "source": [
    "Now suppose we have three independent systems,$\\{A,B,C\\}$, for which we can query two particular questions (observables) $X$ and $Y$. In each case, either query can give $+1$ or $-1$. Is it possible to choose some state of the three boxes such that we can satisfy the following four conditions, $X_A Y_B Y_C = 1$, $Y_A X_B Y_C =1$, $Y_A Y_B X_C = 1$, and $X_A X_B X_C = -1$. Choosing classical states, this can be shown to be impossible. Yet a 3-qubit GHZ state can satsify all four conditions."
   ]
  },
  {
   "cell_type": "code",
   "execution_count": null,
   "metadata": {
    "collapsed": true
   },
   "outputs": [],
   "source": [
    "MerminM = lambda x : x[0]*x[1]*x[2]*x[3]"
   ]
  },
  {
   "cell_type": "code",
   "execution_count": null,
   "metadata": {
    "collapsed": true
   },
   "outputs": [],
   "source": [
    "observable ={'00000': 1, '00001': -1, '00010': -1, '00011': 1, '00100': -1, '00101': 1, '00110': 1, '00111': -1}"
   ]
  },
  {
   "cell_type": "code",
   "execution_count": null,
   "metadata": {
    "collapsed": false
   },
   "outputs": [],
   "source": [
    "# quantum circuit to measure q XXX \n",
    "measureXXX = Q_program.create_circuit(\"measureXXX\", [\"q\"], [\"c\"])\n",
    "measureXXX.h(q[0])\n",
    "measureXXX.h(q[1])\n",
    "measureXXX.h(q[2])\n",
    "measureXXX.measure(q[0], c[0])\n",
    "measureXXX.measure(q[1], c[1])\n",
    "measureXXX.measure(q[2], c[2])\n",
    "\n",
    "# quantum circuit to measure q XYY\n",
    "measureXYY = Q_program.create_circuit(\"measureXYY\", [\"q\"], [\"c\"])\n",
    "measureXYY.s(q[1]).inverse()\n",
    "measureXYY.s(q[2]).inverse()\n",
    "measureXYY.h(q[0])\n",
    "measureXYY.h(q[1])\n",
    "measureXYY.h(q[2])\n",
    "measureXYY.measure(q[0], c[0])\n",
    "measureXYY.measure(q[1], c[1])\n",
    "measureXYY.measure(q[2], c[2])\n",
    "\n",
    "# quantum circuit to measure q YXY\n",
    "measureYXY = Q_program.create_circuit(\"measureYXY\", [\"q\"], [\"c\"])\n",
    "measureYXY.s(q[0]).inverse()\n",
    "measureYXY.s(q[2]).inverse()\n",
    "measureYXY.h(q[0])\n",
    "measureYXY.h(q[1])\n",
    "measureYXY.h(q[2])\n",
    "measureYXY.measure(q[0], c[0])\n",
    "measureYXY.measure(q[1], c[1])\n",
    "measureYXY.measure(q[2], c[2])\n",
    "\n",
    "# quantum circuit to measure q YYX\n",
    "measureYYX = Q_program.create_circuit(\"measureYYX\", [\"q\"], [\"c\"])\n",
    "measureYYX.s(q[0]).inverse()\n",
    "measureYYX.s(q[1]).inverse()\n",
    "measureYYX.h(q[0])\n",
    "measureYYX.h(q[1])\n",
    "measureYYX.h(q[2])\n",
    "measureYYX.measure(q[0], c[0])\n",
    "measureYYX.measure(q[1], c[1])\n",
    "measureYYX.measure(q[2], c[2])\n",
    "\n",
    "circuits = [ghz+measureXXX,ghz+measureYYX,ghz+measureYXY,ghz+measureXYY]\n",
    "\n",
    "results = Q_program.execute(circuits, device, shots, max_credits=5, wait=10, timeout=240) "
   ]
  },
  {
   "cell_type": "code",
   "execution_count": null,
   "metadata": {
    "collapsed": false
   },
   "outputs": [],
   "source": [
    "temp=[]\n",
    "temp.append(Q_program.average_data(0,observable))\n",
    "temp.append(Q_program.average_data(1,observable))\n",
    "temp.append(Q_program.average_data(2,observable))\n",
    "temp.append(Q_program.average_data(3,observable))\n",
    "print(temp)\n",
    "print(MerminM(temp))"
   ]
  },
  {
   "cell_type": "markdown",
   "metadata": {},
   "source": [
    "The above shows that the average statistics are not consistent with a local hidden variable theory. To show it with single shots below we run 50 single experiments with each experiment chosen randomly and the outcomes are saved. If there was a local hidden variable theory all of these outcomes would be $+1$."
   ]
  },
  {
   "cell_type": "code",
   "execution_count": null,
   "metadata": {
    "collapsed": false
   },
   "outputs": [],
   "source": [
    "device = 'IBMQX5qv2'\n",
    "shots = 1\n",
    "\n",
    "program_singleshot=[]\n",
    "for j in range(0, 50):\n",
    "    r=np.random.randint(4)\n",
    "    program_singleshot.append(circuits[r])\n",
    "    "
   ]
  },
  {
   "cell_type": "code",
   "execution_count": null,
   "metadata": {
    "collapsed": false
   },
   "outputs": [],
   "source": [
    "results = Q_program.execute(program_singleshot, device, shots, max_credits=3, wait=10, timeout=240)"
   ]
  },
  {
   "cell_type": "code",
   "execution_count": null,
   "metadata": {
    "collapsed": false
   },
   "outputs": [],
   "source": [
    "temp=[]\n",
    "for j in range(0, 50):\n",
    "    temp.append(Q_program.average_data(j,observable))"
   ]
  },
  {
   "cell_type": "code",
   "execution_count": null,
   "metadata": {
    "collapsed": false
   },
   "outputs": [],
   "source": [
    "outcomes = np.histogram(temp,bins=2)\n",
    "outcomes"
   ]
  },
  {
   "cell_type": "code",
   "execution_count": null,
   "metadata": {
    "collapsed": true
   },
   "outputs": [],
   "source": []
  }
 ],
 "metadata": {
  "anaconda-cloud": {},
  "kernelspec": {
   "display_name": "Python [default]",
   "language": "python",
   "name": "python3"
  },
  "language_info": {
   "codemirror_mode": {
    "name": "ipython",
    "version": 3
   },
   "file_extension": ".py",
   "mimetype": "text/x-python",
   "name": "python",
   "nbconvert_exporter": "python",
   "pygments_lexer": "ipython3",
   "version": "3.6.0"
  }
 },
 "nbformat": 4,
 "nbformat_minor": 0
}<|MERGE_RESOLUTION|>--- conflicted
+++ resolved
@@ -559,8 +559,7 @@
    "cell_type": "markdown",
    "metadata": {},
    "source": [
-<<<<<<< HEAD
-    "Despite the presence of loopholes in our demonstration, we can see that this experiment is compatible with quantum mechanics as a theory with no local hidden variables."
+    "Despite the presence of loopholes in our demonstration, we can see that this experiment is compatible with quantum mechanics as a theory with no local hidden variables. See the original experimental demonstrations of this test with superconducting qubits [here](https://arstechnica.com/science/2017/05/quantum-volume-one-number-to-benchmark-a-quantum-computer/) and [here](https://journals.aps.org/pra/abstract/10.1103/PhysRevA.81.062325)."
    ]
   },
   {
@@ -610,78 +609,6 @@
      "output_type": "execute_result"
     }
    ],
-   "source": [
-    "CHSH_data_sim"
-   ]
-  },
-  {
-   "cell_type": "markdown",
-   "metadata": {},
-   "source": [
-    "## GHZ state\n",
-    "\n",
-    "An important set of quantum states are the GHZ states. These are the states of the form \n",
-    "$|\\psi\\rangle = \\left (|0...0\\rangle+|1...1\\rangle\\right)/\\sqrt{2}$. "
-=======
-    "Despite the presence of loopholes in our demonstration, we can see that this experiment is compatible with quantum mechanics as a theory with no local hidden variables. See the original experimental demonstrations of this test with superconducting qubits [here](https://arstechnica.com/science/2017/05/quantum-volume-one-number-to-benchmark-a-quantum-computer/) and [here](https://journals.aps.org/pra/abstract/10.1103/PhysRevA.81.062325)."
->>>>>>> ea8763c6
-   ]
-  },
-  {
-   "cell_type": "code",
-<<<<<<< HEAD
-   "execution_count": null,
-   "metadata": {
-    "collapsed": false
-   },
-   "outputs": [],
-=======
-   "execution_count": 13,
-   "metadata": {
-    "collapsed": false
-   },
-   "outputs": [
-    {
-     "data": {
-      "text/plain": [
-       "[0,\n",
-       " 0,\n",
-       " 0,\n",
-       " 0,\n",
-       " 0,\n",
-       " 0,\n",
-       " 0,\n",
-       " 0,\n",
-       " 0,\n",
-       " 0,\n",
-       " 0,\n",
-       " 0,\n",
-       " 0,\n",
-       " 0,\n",
-       " 0,\n",
-       " 0,\n",
-       " 0,\n",
-       " 0,\n",
-       " 0,\n",
-       " 0,\n",
-       " 0,\n",
-       " 0,\n",
-       " 0,\n",
-       " 0,\n",
-       " 0,\n",
-       " 0,\n",
-       " 0,\n",
-       " 0,\n",
-       " 0,\n",
-       " 0]"
-      ]
-     },
-     "execution_count": 13,
-     "metadata": {},
-     "output_type": "execute_result"
-    }
-   ],
->>>>>>> ea8763c6
    "source": [
     "CHSH_data_sim"
    ]
